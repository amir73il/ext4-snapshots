--- conflicted
+++ resolved
@@ -46,14 +46,6 @@
 		$(call cc-option, -fsanitize=kernel-address \
 		-mllvm -asan-mapping-offset=$(KASAN_SHADOW_OFFSET)))
 
-<<<<<<< HEAD
-# Now, add other parameters enabled similarly in both GCC and Clang.
-# As some of them are not supported by older compilers, use cc-param.
-CFLAGS_KASAN += $(call cc-param,asan-instrumentation-with-call-threshold=$(call_threshold)) \
-		$(call cc-param,asan-stack=$(stack_enable)) \
-		$(call cc-param,asan-instrument-allocas=1) \
-		$(call cc-param,asan-globals=1)
-=======
 # The minimum supported `rustc` version has a minimum supported LLVM
 # version late enough that we can assume support for -asan-mapping-offset.
 RUSTFLAGS_KASAN := -Zsanitizer=kernel-address \
@@ -67,7 +59,6 @@
 		asan-stack=$(stack_enable) \
 		asan-instrument-allocas=1 \
 		asan-globals=1
->>>>>>> a2f11547
 
 # Instrument memcpy/memset/memmove calls by using instrumented __asan_mem*()
 # instead. With compilers that don't support this option, compiler-inserted
@@ -86,15 +77,9 @@
 		   -Zsanitizer-recover=kernel-hwaddress
 
 ifdef CONFIG_KASAN_INLINE
-<<<<<<< HEAD
-	instrumentation_flags := $(call cc-param,hwasan-mapping-offset=$(KASAN_SHADOW_OFFSET))
-else
-	instrumentation_flags := $(call cc-param,hwasan-instrument-with-calls=1)
-=======
 	kasan_params += hwasan-mapping-offset=$(KASAN_SHADOW_OFFSET)
 else
 	kasan_params += hwasan-instrument-with-calls=1
->>>>>>> a2f11547
 endif
 
 kasan_params += hwasan-instrument-stack=$(stack_enable) \
@@ -103,11 +88,7 @@
 
 # Instrument memcpy/memset/memmove calls by using instrumented __hwasan_mem*().
 ifeq ($(call clang-min-version, 150000)$(call gcc-min-version, 130000),y)
-<<<<<<< HEAD
-	CFLAGS_KASAN += $(call cc-param,hwasan-kernel-mem-intrinsic-prefix=1)
-=======
 	kasan_params += hwasan-kernel-mem-intrinsic-prefix=1
->>>>>>> a2f11547
 endif
 
 endif # CONFIG_KASAN_SW_TAGS
