--- conflicted
+++ resolved
@@ -950,7 +950,6 @@
 	}
 
 	list_add_tail_rcu(&ifp->if_list, p);
-<<<<<<< HEAD
 }
 
 static u32 inet6_addr_hash(const struct net *net, const struct in6_addr *addr)
@@ -978,35 +977,6 @@
 
 static int ipv6_add_addr_hash(struct net_device *dev, struct inet6_ifaddr *ifa)
 {
-=======
-}
-
-static u32 inet6_addr_hash(const struct net *net, const struct in6_addr *addr)
-{
-	u32 val = ipv6_addr_hash(addr) ^ net_hash_mix(net);
-
-	return hash_32(val, IN6_ADDR_HSIZE_SHIFT);
-}
-
-static bool ipv6_chk_same_addr(struct net *net, const struct in6_addr *addr,
-			       struct net_device *dev, unsigned int hash)
-{
-	struct inet6_ifaddr *ifp;
-
-	hlist_for_each_entry(ifp, &inet6_addr_lst[hash], addr_lst) {
-		if (!net_eq(dev_net(ifp->idev->dev), net))
-			continue;
-		if (ipv6_addr_equal(&ifp->addr, addr)) {
-			if (!dev || ifp->idev->dev == dev)
-				return true;
-		}
-	}
-	return false;
-}
-
-static int ipv6_add_addr_hash(struct net_device *dev, struct inet6_ifaddr *ifa)
-{
->>>>>>> 661e50bc
 	unsigned int hash = inet6_addr_hash(dev_net(dev), &ifa->addr);
 	int err = 0;
 
@@ -4408,10 +4378,7 @@
 						spin_lock(&ifpub->lock);
 						ifpub->regen_count = 0;
 						spin_unlock(&ifpub->lock);
-<<<<<<< HEAD
-=======
 						rcu_read_unlock_bh();
->>>>>>> 661e50bc
 						ipv6_create_tempaddr(ifpub, ifp, true);
 						in6_ifa_put(ifpub);
 						in6_ifa_put(ifp);
@@ -6661,21 +6628,6 @@
 	if (err < 0)
 		goto errout;
 
-<<<<<<< HEAD
-	/* Only the first call to __rtnl_register can fail */
-	__rtnl_register(PF_INET6, RTM_NEWADDR, inet6_rtm_newaddr, NULL, 0);
-	__rtnl_register(PF_INET6, RTM_DELADDR, inet6_rtm_deladdr, NULL, 0);
-	__rtnl_register(PF_INET6, RTM_GETADDR, inet6_rtm_getaddr,
-			inet6_dump_ifaddr, RTNL_FLAG_DOIT_UNLOCKED);
-	__rtnl_register(PF_INET6, RTM_GETMULTICAST, NULL,
-			inet6_dump_ifmcaddr, 0);
-	__rtnl_register(PF_INET6, RTM_GETANYCAST, NULL,
-			inet6_dump_ifacaddr, 0);
-	__rtnl_register(PF_INET6, RTM_GETNETCONF, inet6_netconf_get_devconf,
-			inet6_netconf_dump_devconf, RTNL_FLAG_DOIT_UNLOCKED);
-
-	ipv6_addr_label_rtnl_register();
-=======
 	err = rtnl_register_module(THIS_MODULE, PF_INET6, RTM_NEWADDR,
 				   inet6_rtm_newaddr, NULL, 0);
 	if (err < 0)
@@ -6706,7 +6658,6 @@
 	err = ipv6_addr_label_rtnl_register();
 	if (err < 0)
 		goto errout;
->>>>>>> 661e50bc
 
 	return 0;
 errout:
