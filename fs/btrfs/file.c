--- conflicted
+++ resolved
@@ -1520,11 +1520,7 @@
 		clear_extent_bit(&inode->io_tree, start_pos, last_pos,
 				 EXTENT_DIRTY | EXTENT_DELALLOC |
 				 EXTENT_DO_ACCOUNTING | EXTENT_DEFRAG,
-<<<<<<< HEAD
-				 0, 0, cached_state, GFP_NOFS);
-=======
 				 0, 0, cached_state);
->>>>>>> 03a0dded
 		*lockstart = start_pos;
 		*lockend = last_pos;
 		ret = 1;
