/*
 * fs/f2fs/f2fs.h
 *
 * Copyright (c) 2012 Samsung Electronics Co., Ltd.
 *             http://www.samsung.com/
 *
 * This program is free software; you can redistribute it and/or modify
 * it under the terms of the GNU General Public License version 2 as
 * published by the Free Software Foundation.
 */
#ifndef _LINUX_F2FS_H
#define _LINUX_F2FS_H

#include <linux/types.h>
#include <linux/page-flags.h>
#include <linux/buffer_head.h>
#include <linux/slab.h>
#include <linux/crc32.h>
#include <linux/magic.h>
#include <linux/kobject.h>
#include <linux/sched.h>

#ifdef CONFIG_F2FS_CHECK_FS
#define f2fs_bug_on(sbi, condition)	BUG_ON(condition)
#define f2fs_down_write(x, y)	down_write_nest_lock(x, y)
#else
#define f2fs_bug_on(sbi, condition)					\
	do {								\
		if (unlikely(condition)) {				\
			WARN_ON(1);					\
			set_sbi_flag(sbi, SBI_NEED_FSCK);		\
		}							\
	} while (0)
#define f2fs_down_write(x, y)	down_write(x)
#endif

/*
 * For mount options
 */
#define F2FS_MOUNT_BG_GC		0x00000001
#define F2FS_MOUNT_DISABLE_ROLL_FORWARD	0x00000002
#define F2FS_MOUNT_DISCARD		0x00000004
#define F2FS_MOUNT_NOHEAP		0x00000008
#define F2FS_MOUNT_XATTR_USER		0x00000010
#define F2FS_MOUNT_POSIX_ACL		0x00000020
#define F2FS_MOUNT_DISABLE_EXT_IDENTIFY	0x00000040
#define F2FS_MOUNT_INLINE_XATTR		0x00000080
#define F2FS_MOUNT_INLINE_DATA		0x00000100
#define F2FS_MOUNT_INLINE_DENTRY	0x00000200
#define F2FS_MOUNT_FLUSH_MERGE		0x00000400
#define F2FS_MOUNT_NOBARRIER		0x00000800
#define F2FS_MOUNT_FASTBOOT		0x00001000
#define F2FS_MOUNT_EXTENT_CACHE		0x00002000

#define clear_opt(sbi, option)	(sbi->mount_opt.opt &= ~F2FS_MOUNT_##option)
#define set_opt(sbi, option)	(sbi->mount_opt.opt |= F2FS_MOUNT_##option)
#define test_opt(sbi, option)	(sbi->mount_opt.opt & F2FS_MOUNT_##option)

#define ver_after(a, b)	(typecheck(unsigned long long, a) &&		\
		typecheck(unsigned long long, b) &&			\
		((long long)((a) - (b)) > 0))

typedef u32 block_t;	/*
			 * should not change u32, since it is the on-disk block
			 * address format, __le32.
			 */
typedef u32 nid_t;

struct f2fs_mount_info {
	unsigned int	opt;
};

#define CRCPOLY_LE 0xedb88320

static inline __u32 f2fs_crc32(void *buf, size_t len)
{
	unsigned char *p = (unsigned char *)buf;
	__u32 crc = F2FS_SUPER_MAGIC;
	int i;

	while (len--) {
		crc ^= *p++;
		for (i = 0; i < 8; i++)
			crc = (crc >> 1) ^ ((crc & 1) ? CRCPOLY_LE : 0);
	}
	return crc;
}

static inline bool f2fs_crc_valid(__u32 blk_crc, void *buf, size_t buf_size)
{
	return f2fs_crc32(buf, buf_size) == blk_crc;
}

/*
 * For checkpoint manager
 */
enum {
	NAT_BITMAP,
	SIT_BITMAP
};

enum {
	CP_UMOUNT,
	CP_FASTBOOT,
	CP_SYNC,
	CP_RECOVERY,
	CP_DISCARD,
};

#define DEF_BATCHED_TRIM_SECTIONS	32
#define BATCHED_TRIM_SEGMENTS(sbi)	\
		(SM_I(sbi)->trim_sections * (sbi)->segs_per_sec)

struct cp_control {
	int reason;
	__u64 trim_start;
	__u64 trim_end;
	__u64 trim_minlen;
	__u64 trimmed;
};

/*
 * For CP/NAT/SIT/SSA readahead
 */
enum {
	META_CP,
	META_NAT,
	META_SIT,
	META_SSA,
	META_POR,
};

/* for the list of ino */
enum {
	ORPHAN_INO,		/* for orphan ino list */
	APPEND_INO,		/* for append ino list */
	UPDATE_INO,		/* for update ino list */
	MAX_INO_ENTRY,		/* max. list */
};

struct ino_entry {
	struct list_head list;	/* list head */
	nid_t ino;		/* inode number */
};

/*
 * for the list of directory inodes or gc inodes.
 * NOTE: there are two slab users for this structure, if we add/modify/delete
 * fields in structure for one of slab users, it may affect fields or size of
 * other one, in this condition, it's better to split both of slab and related
 * data structure.
 */
struct inode_entry {
	struct list_head list;	/* list head */
	struct inode *inode;	/* vfs inode pointer */
};

/* for the list of blockaddresses to be discarded */
struct discard_entry {
	struct list_head list;	/* list head */
	block_t blkaddr;	/* block address to be discarded */
	int len;		/* # of consecutive blocks of the discard */
};

/* for the list of fsync inodes, used only during recovery */
struct fsync_inode_entry {
	struct list_head list;	/* list head */
	struct inode *inode;	/* vfs inode pointer */
	block_t blkaddr;	/* block address locating the last fsync */
	block_t last_dentry;	/* block address locating the last dentry */
	block_t last_inode;	/* block address locating the last inode */
};

#define nats_in_cursum(sum)		(le16_to_cpu(sum->n_nats))
#define sits_in_cursum(sum)		(le16_to_cpu(sum->n_sits))

#define nat_in_journal(sum, i)		(sum->nat_j.entries[i].ne)
#define nid_in_journal(sum, i)		(sum->nat_j.entries[i].nid)
#define sit_in_journal(sum, i)		(sum->sit_j.entries[i].se)
#define segno_in_journal(sum, i)	(sum->sit_j.entries[i].segno)

#define MAX_NAT_JENTRIES(sum)	(NAT_JOURNAL_ENTRIES - nats_in_cursum(sum))
#define MAX_SIT_JENTRIES(sum)	(SIT_JOURNAL_ENTRIES - sits_in_cursum(sum))

static inline int update_nats_in_cursum(struct f2fs_summary_block *rs, int i)
{
	int before = nats_in_cursum(rs);
	rs->n_nats = cpu_to_le16(before + i);
	return before;
}

static inline int update_sits_in_cursum(struct f2fs_summary_block *rs, int i)
{
	int before = sits_in_cursum(rs);
	rs->n_sits = cpu_to_le16(before + i);
	return before;
}

static inline bool __has_cursum_space(struct f2fs_summary_block *sum, int size,
								int type)
{
	if (type == NAT_JOURNAL)
		return size <= MAX_NAT_JENTRIES(sum);
	return size <= MAX_SIT_JENTRIES(sum);
}

/*
 * ioctl commands
 */
#define F2FS_IOC_GETFLAGS		FS_IOC_GETFLAGS
#define F2FS_IOC_SETFLAGS		FS_IOC_SETFLAGS
#define F2FS_IOC_GETVERSION		FS_IOC_GETVERSION

#define F2FS_IOCTL_MAGIC		0xf5
#define F2FS_IOC_START_ATOMIC_WRITE	_IO(F2FS_IOCTL_MAGIC, 1)
#define F2FS_IOC_COMMIT_ATOMIC_WRITE	_IO(F2FS_IOCTL_MAGIC, 2)
#define F2FS_IOC_START_VOLATILE_WRITE	_IO(F2FS_IOCTL_MAGIC, 3)
#define F2FS_IOC_RELEASE_VOLATILE_WRITE	_IO(F2FS_IOCTL_MAGIC, 4)
#define F2FS_IOC_ABORT_VOLATILE_WRITE	_IO(F2FS_IOCTL_MAGIC, 5)

/*
 * should be same as XFS_IOC_GOINGDOWN.
 * Flags for going down operation used by FS_IOC_GOINGDOWN
 */
#define F2FS_IOC_SHUTDOWN	_IOR('X', 125, __u32)	/* Shutdown */
#define F2FS_GOING_DOWN_FULLSYNC	0x0	/* going down with full sync */
#define F2FS_GOING_DOWN_METASYNC	0x1	/* going down with metadata */
#define F2FS_GOING_DOWN_NOSYNC		0x2	/* going down */

#if defined(__KERNEL__) && defined(CONFIG_COMPAT)
/*
 * ioctl commands in 32 bit emulation
 */
#define F2FS_IOC32_GETFLAGS             FS_IOC32_GETFLAGS
#define F2FS_IOC32_SETFLAGS             FS_IOC32_SETFLAGS
#endif

/*
 * For INODE and NODE manager
 */
/* for directory operations */
struct f2fs_dentry_ptr {
	const void *bitmap;
	struct f2fs_dir_entry *dentry;
	__u8 (*filename)[F2FS_SLOT_LEN];
	int max;
};

static inline void make_dentry_ptr(struct f2fs_dentry_ptr *d,
					void *src, int type)
{
	if (type == 1) {
		struct f2fs_dentry_block *t = (struct f2fs_dentry_block *)src;
		d->max = NR_DENTRY_IN_BLOCK;
		d->bitmap = &t->dentry_bitmap;
		d->dentry = t->dentry;
		d->filename = t->filename;
	} else {
		struct f2fs_inline_dentry *t = (struct f2fs_inline_dentry *)src;
		d->max = NR_INLINE_DENTRY;
		d->bitmap = &t->dentry_bitmap;
		d->dentry = t->dentry;
		d->filename = t->filename;
	}
}

/*
 * XATTR_NODE_OFFSET stores xattrs to one node block per file keeping -1
 * as its node offset to distinguish from index node blocks.
 * But some bits are used to mark the node block.
 */
#define XATTR_NODE_OFFSET	((((unsigned int)-1) << OFFSET_BIT_SHIFT) \
				>> OFFSET_BIT_SHIFT)
enum {
	ALLOC_NODE,			/* allocate a new node page if needed */
	LOOKUP_NODE,			/* look up a node without readahead */
	LOOKUP_NODE_RA,			/*
					 * look up a node with readahead called
					 * by get_data_block.
					 */
};

#define F2FS_LINK_MAX		32000	/* maximum link count per file */

#define MAX_DIR_RA_PAGES	4	/* maximum ra pages of dir */

/* vector size for gang look-up from extent cache that consists of radix tree */
#define EXT_TREE_VEC_SIZE	64

/* for in-memory extent cache entry */
#define F2FS_MIN_EXTENT_LEN	64	/* minimum extent length */

/* number of extent info in extent cache we try to shrink */
#define EXTENT_CACHE_SHRINK_NUMBER	128

struct extent_info {
	unsigned int fofs;		/* start offset in a file */
	u32 blk;			/* start block address of the extent */
	unsigned int len;		/* length of the extent */
};

struct extent_node {
	struct rb_node rb_node;		/* rb node located in rb-tree */
	struct list_head list;		/* node in global extent list of sbi */
	struct extent_info ei;		/* extent info */
};

struct extent_tree {
	nid_t ino;			/* inode number */
	struct rb_root root;		/* root of extent info rb-tree */
	struct extent_node *cached_en;	/* recently accessed extent node */
	rwlock_t lock;			/* protect extent info rb-tree */
	atomic_t refcount;		/* reference count of rb-tree */
	unsigned int count;		/* # of extent node in rb-tree*/
};

/*
 * i_advise uses FADVISE_XXX_BIT. We can add additional hints later.
 */
#define FADVISE_COLD_BIT	0x01
#define FADVISE_LOST_PINO_BIT	0x02

#define DEF_DIR_LEVEL		0

struct f2fs_inode_info {
	struct inode vfs_inode;		/* serve a vfs inode */
	unsigned long i_flags;		/* keep an inode flags for ioctl */
	unsigned char i_advise;		/* use to give file attribute hints */
	unsigned char i_dir_level;	/* use for dentry level for large dir */
	unsigned int i_current_depth;	/* use only in directory structure */
	unsigned int i_pino;		/* parent inode number */
	umode_t i_acl_mode;		/* keep file acl mode temporarily */

	/* Use below internally in f2fs*/
	unsigned long flags;		/* use to pass per-file flags */
	struct rw_semaphore i_sem;	/* protect fi info */
	atomic_t dirty_pages;		/* # of dirty pages */
	f2fs_hash_t chash;		/* hash value of given file name */
	unsigned int clevel;		/* maximum level of given file name */
	nid_t i_xattr_nid;		/* node id that contains xattrs */
	unsigned long long xattr_ver;	/* cp version of xattr modification */
	struct extent_info ext;		/* in-memory extent cache entry */
	rwlock_t ext_lock;		/* rwlock for single extent cache */
	struct inode_entry *dirty_dir;	/* the pointer of dirty dir */

	struct radix_tree_root inmem_root;	/* radix tree for inmem pages */
	struct list_head inmem_pages;	/* inmemory pages managed by f2fs */
	struct mutex inmem_lock;	/* lock for inmemory pages */
};

static inline void get_extent_info(struct extent_info *ext,
					struct f2fs_extent i_ext)
{
	ext->fofs = le32_to_cpu(i_ext.fofs);
	ext->blk = le32_to_cpu(i_ext.blk);
	ext->len = le32_to_cpu(i_ext.len);
}

static inline void set_raw_extent(struct extent_info *ext,
					struct f2fs_extent *i_ext)
{
	i_ext->fofs = cpu_to_le32(ext->fofs);
	i_ext->blk = cpu_to_le32(ext->blk);
	i_ext->len = cpu_to_le32(ext->len);
}

static inline void set_extent_info(struct extent_info *ei, unsigned int fofs,
						u32 blk, unsigned int len)
{
	ei->fofs = fofs;
	ei->blk = blk;
	ei->len = len;
}

static inline bool __is_extent_same(struct extent_info *ei1,
						struct extent_info *ei2)
{
	return (ei1->fofs == ei2->fofs && ei1->blk == ei2->blk &&
						ei1->len == ei2->len);
}

static inline bool __is_extent_mergeable(struct extent_info *back,
						struct extent_info *front)
{
	return (back->fofs + back->len == front->fofs &&
			back->blk + back->len == front->blk);
}

static inline bool __is_back_mergeable(struct extent_info *cur,
						struct extent_info *back)
{
	return __is_extent_mergeable(back, cur);
}

static inline bool __is_front_mergeable(struct extent_info *cur,
						struct extent_info *front)
{
	return __is_extent_mergeable(cur, front);
}

struct f2fs_nm_info {
	block_t nat_blkaddr;		/* base disk address of NAT */
	nid_t max_nid;			/* maximum possible node ids */
	nid_t available_nids;		/* maximum available node ids */
	nid_t next_scan_nid;		/* the next nid to be scanned */
	unsigned int ram_thresh;	/* control the memory footprint */

	/* NAT cache management */
	struct radix_tree_root nat_root;/* root of the nat entry cache */
	struct radix_tree_root nat_set_root;/* root of the nat set cache */
	struct rw_semaphore nat_tree_lock;	/* protect nat_tree_lock */
	struct list_head nat_entries;	/* cached nat entry list (clean) */
	unsigned int nat_cnt;		/* the # of cached nat entries */
	unsigned int dirty_nat_cnt;	/* total num of nat entries in set */

	/* free node ids management */
	struct radix_tree_root free_nid_root;/* root of the free_nid cache */
	struct list_head free_nid_list;	/* a list for free nids */
	spinlock_t free_nid_list_lock;	/* protect free nid list */
	unsigned int fcnt;		/* the number of free node id */
	struct mutex build_lock;	/* lock for build free nids */

	/* for checkpoint */
	char *nat_bitmap;		/* NAT bitmap pointer */
	int bitmap_size;		/* bitmap size */
};

/*
 * this structure is used as one of function parameters.
 * all the information are dedicated to a given direct node block determined
 * by the data offset in a file.
 */
struct dnode_of_data {
	struct inode *inode;		/* vfs inode pointer */
	struct page *inode_page;	/* its inode page, NULL is possible */
	struct page *node_page;		/* cached direct node page */
	nid_t nid;			/* node id of the direct node block */
	unsigned int ofs_in_node;	/* data offset in the node page */
	bool inode_page_locked;		/* inode page is locked or not */
	block_t	data_blkaddr;		/* block address of the node block */
};

static inline void set_new_dnode(struct dnode_of_data *dn, struct inode *inode,
		struct page *ipage, struct page *npage, nid_t nid)
{
	memset(dn, 0, sizeof(*dn));
	dn->inode = inode;
	dn->inode_page = ipage;
	dn->node_page = npage;
	dn->nid = nid;
}

/*
 * For SIT manager
 *
 * By default, there are 6 active log areas across the whole main area.
 * When considering hot and cold data separation to reduce cleaning overhead,
 * we split 3 for data logs and 3 for node logs as hot, warm, and cold types,
 * respectively.
 * In the current design, you should not change the numbers intentionally.
 * Instead, as a mount option such as active_logs=x, you can use 2, 4, and 6
 * logs individually according to the underlying devices. (default: 6)
 * Just in case, on-disk layout covers maximum 16 logs that consist of 8 for
 * data and 8 for node logs.
 */
#define	NR_CURSEG_DATA_TYPE	(3)
#define NR_CURSEG_NODE_TYPE	(3)
#define NR_CURSEG_TYPE	(NR_CURSEG_DATA_TYPE + NR_CURSEG_NODE_TYPE)

enum {
	CURSEG_HOT_DATA	= 0,	/* directory entry blocks */
	CURSEG_WARM_DATA,	/* data blocks */
	CURSEG_COLD_DATA,	/* multimedia or GCed data blocks */
	CURSEG_HOT_NODE,	/* direct node blocks of directory files */
	CURSEG_WARM_NODE,	/* direct node blocks of normal files */
	CURSEG_COLD_NODE,	/* indirect node blocks */
	NO_CHECK_TYPE,
	CURSEG_DIRECT_IO,	/* to use for the direct IO path */
};

struct flush_cmd {
	struct completion wait;
	struct llist_node llnode;
	int ret;
};

struct flush_cmd_control {
	struct task_struct *f2fs_issue_flush;	/* flush thread */
	wait_queue_head_t flush_wait_queue;	/* waiting queue for wake-up */
	struct llist_head issue_list;		/* list for command issue */
	struct llist_node *dispatch_list;	/* list for command dispatch */
};

struct f2fs_sm_info {
	struct sit_info *sit_info;		/* whole segment information */
	struct free_segmap_info *free_info;	/* free segment information */
	struct dirty_seglist_info *dirty_info;	/* dirty segment information */
	struct curseg_info *curseg_array;	/* active segment information */

	block_t seg0_blkaddr;		/* block address of 0'th segment */
	block_t main_blkaddr;		/* start block address of main area */
	block_t ssa_blkaddr;		/* start block address of SSA area */

	unsigned int segment_count;	/* total # of segments */
	unsigned int main_segments;	/* # of segments in main area */
	unsigned int reserved_segments;	/* # of reserved segments */
	unsigned int ovp_segments;	/* # of overprovision segments */

	/* a threshold to reclaim prefree segments */
	unsigned int rec_prefree_segments;

	/* for small discard management */
	struct list_head discard_list;		/* 4KB discard list */
	int nr_discards;			/* # of discards in the list */
	int max_discards;			/* max. discards to be issued */

	/* for batched trimming */
	unsigned int trim_sections;		/* # of sections to trim */

	struct list_head sit_entry_set;	/* sit entry set list */

	unsigned int ipu_policy;	/* in-place-update policy */
	unsigned int min_ipu_util;	/* in-place-update threshold */
	unsigned int min_fsync_blocks;	/* threshold for fsync */

	/* for flush command control */
	struct flush_cmd_control *cmd_control_info;

};

/*
 * For superblock
 */
/*
 * COUNT_TYPE for monitoring
 *
 * f2fs monitors the number of several block types such as on-writeback,
 * dirty dentry blocks, dirty node blocks, and dirty meta blocks.
 */
enum count_type {
	F2FS_WRITEBACK,
	F2FS_DIRTY_DENTS,
	F2FS_DIRTY_NODES,
	F2FS_DIRTY_META,
	F2FS_INMEM_PAGES,
	NR_COUNT_TYPE,
};

/*
 * The below are the page types of bios used in submit_bio().
 * The available types are:
 * DATA			User data pages. It operates as async mode.
 * NODE			Node pages. It operates as async mode.
 * META			FS metadata pages such as SIT, NAT, CP.
 * NR_PAGE_TYPE		The number of page types.
 * META_FLUSH		Make sure the previous pages are written
 *			with waiting the bio's completion
 * ...			Only can be used with META.
 */
#define PAGE_TYPE_OF_BIO(type)	((type) > META ? META : (type))
enum page_type {
	DATA,
	NODE,
	META,
	NR_PAGE_TYPE,
	META_FLUSH,
	INMEM,		/* the below types are used by tracepoints only. */
	INMEM_DROP,
	IPU,
	OPU,
};

struct f2fs_io_info {
	enum page_type type;	/* contains DATA/NODE/META/META_FLUSH */
	int rw;			/* contains R/RS/W/WS with REQ_META/REQ_PRIO */
	block_t blk_addr;	/* block address to be written */
};

#define is_read_io(rw)	(((rw) & 1) == READ)
struct f2fs_bio_info {
	struct f2fs_sb_info *sbi;	/* f2fs superblock */
	struct bio *bio;		/* bios to merge */
	sector_t last_block_in_bio;	/* last block number */
	struct f2fs_io_info fio;	/* store buffered io info. */
	struct rw_semaphore io_rwsem;	/* blocking op for bio */
};

/* for inner inode cache management */
struct inode_management {
	struct radix_tree_root ino_root;	/* ino entry array */
	spinlock_t ino_lock;			/* for ino entry lock */
	struct list_head ino_list;		/* inode list head */
	unsigned long ino_num;			/* number of entries */
};

/* For s_flag in struct f2fs_sb_info */
enum {
	SBI_IS_DIRTY,				/* dirty flag for checkpoint */
	SBI_IS_CLOSE,				/* specify unmounting */
	SBI_NEED_FSCK,				/* need fsck.f2fs to fix */
	SBI_POR_DOING,				/* recovery is doing or not */
};

struct f2fs_sb_info {
	struct super_block *sb;			/* pointer to VFS super block */
	struct proc_dir_entry *s_proc;		/* proc entry */
	struct buffer_head *raw_super_buf;	/* buffer head of raw sb */
	struct f2fs_super_block *raw_super;	/* raw super block pointer */
	int s_flag;				/* flags for sbi */

	/* for node-related operations */
	struct f2fs_nm_info *nm_info;		/* node manager */
	struct inode *node_inode;		/* cache node blocks */

	/* for segment-related operations */
	struct f2fs_sm_info *sm_info;		/* segment manager */

	/* for bio operations */
	struct f2fs_bio_info read_io;			/* for read bios */
	struct f2fs_bio_info write_io[NR_PAGE_TYPE];	/* for write bios */

	/* for checkpoint */
	struct f2fs_checkpoint *ckpt;		/* raw checkpoint pointer */
	struct inode *meta_inode;		/* cache meta blocks */
	struct mutex cp_mutex;			/* checkpoint procedure lock */
	struct rw_semaphore cp_rwsem;		/* blocking FS operations */
	struct rw_semaphore node_write;		/* locking node writes */
	wait_queue_head_t cp_wait;

	struct inode_management im[MAX_INO_ENTRY];      /* manage inode cache */

	/* for orphan inode, use 0'th array */
	unsigned int max_orphans;		/* max orphan inodes */

	/* for directory inode management */
	struct list_head dir_inode_list;	/* dir inode list */
	spinlock_t dir_inode_lock;		/* for dir inode list lock */

	/* for extent tree cache */
	struct radix_tree_root extent_tree_root;/* cache extent cache entries */
	struct rw_semaphore extent_tree_lock;	/* locking extent radix tree */
	struct list_head extent_list;		/* lru list for shrinker */
	spinlock_t extent_lock;			/* locking extent lru list */
	int total_ext_tree;			/* extent tree count */
	atomic_t total_ext_node;		/* extent info count */

	/* basic filesystem units */
	unsigned int log_sectors_per_block;	/* log2 sectors per block */
	unsigned int log_blocksize;		/* log2 block size */
	unsigned int blocksize;			/* block size */
	unsigned int root_ino_num;		/* root inode number*/
	unsigned int node_ino_num;		/* node inode number*/
	unsigned int meta_ino_num;		/* meta inode number*/
	unsigned int log_blocks_per_seg;	/* log2 blocks per segment */
	unsigned int blocks_per_seg;		/* blocks per segment */
	unsigned int segs_per_sec;		/* segments per section */
	unsigned int secs_per_zone;		/* sections per zone */
	unsigned int total_sections;		/* total section count */
	unsigned int total_node_count;		/* total node block count */
	unsigned int total_valid_node_count;	/* valid node block count */
	unsigned int total_valid_inode_count;	/* valid inode count */
	int active_logs;			/* # of active logs */
	int dir_level;				/* directory level */

	block_t user_block_count;		/* # of user blocks */
	block_t total_valid_block_count;	/* # of valid blocks */
	block_t alloc_valid_block_count;	/* # of allocated blocks */
	block_t last_valid_block_count;		/* for recovery */
	u32 s_next_generation;			/* for NFS support */
	atomic_t nr_pages[NR_COUNT_TYPE];	/* # of pages, see count_type */

	struct f2fs_mount_info mount_opt;	/* mount options */

	/* for cleaning operations */
	struct mutex gc_mutex;			/* mutex for GC */
	struct f2fs_gc_kthread	*gc_thread;	/* GC thread */
	unsigned int cur_victim_sec;		/* current victim section num */

	/* maximum # of trials to find a victim segment for SSR and GC */
	unsigned int max_victim_search;

	/*
	 * for stat information.
	 * one is for the LFS mode, and the other is for the SSR mode.
	 */
#ifdef CONFIG_F2FS_STAT_FS
	struct f2fs_stat_info *stat_info;	/* FS status information */
	unsigned int segment_count[2];		/* # of allocated segments */
	unsigned int block_count[2];		/* # of allocated blocks */
	atomic_t inplace_count;		/* # of inplace update */
	int total_hit_ext, read_hit_ext;	/* extent cache hit ratio */
	atomic_t inline_inode;			/* # of inline_data inodes */
	atomic_t inline_dir;			/* # of inline_dentry inodes */
	int bg_gc;				/* background gc calls */
	unsigned int n_dirty_dirs;		/* # of dir inodes */
#endif
	unsigned int last_victim[2];		/* last victim segment # */
	spinlock_t stat_lock;			/* lock for stat operations */

	/* For sysfs suppport */
	struct kobject s_kobj;
	struct completion s_kobj_unregister;
};

/*
 * Inline functions
 */
static inline struct f2fs_inode_info *F2FS_I(struct inode *inode)
{
	return container_of(inode, struct f2fs_inode_info, vfs_inode);
}

static inline struct f2fs_sb_info *F2FS_SB(struct super_block *sb)
{
	return sb->s_fs_info;
}

static inline struct f2fs_sb_info *F2FS_I_SB(struct inode *inode)
{
	return F2FS_SB(inode->i_sb);
}

static inline struct f2fs_sb_info *F2FS_M_SB(struct address_space *mapping)
{
	return F2FS_I_SB(mapping->host);
}

static inline struct f2fs_sb_info *F2FS_P_SB(struct page *page)
{
	return F2FS_M_SB(page->mapping);
}

static inline struct f2fs_super_block *F2FS_RAW_SUPER(struct f2fs_sb_info *sbi)
{
	return (struct f2fs_super_block *)(sbi->raw_super);
}

static inline struct f2fs_checkpoint *F2FS_CKPT(struct f2fs_sb_info *sbi)
{
	return (struct f2fs_checkpoint *)(sbi->ckpt);
}

static inline struct f2fs_node *F2FS_NODE(struct page *page)
{
	return (struct f2fs_node *)page_address(page);
}

static inline struct f2fs_inode *F2FS_INODE(struct page *page)
{
	return &((struct f2fs_node *)page_address(page))->i;
}

static inline struct f2fs_nm_info *NM_I(struct f2fs_sb_info *sbi)
{
	return (struct f2fs_nm_info *)(sbi->nm_info);
}

static inline struct f2fs_sm_info *SM_I(struct f2fs_sb_info *sbi)
{
	return (struct f2fs_sm_info *)(sbi->sm_info);
}

static inline struct sit_info *SIT_I(struct f2fs_sb_info *sbi)
{
	return (struct sit_info *)(SM_I(sbi)->sit_info);
}

static inline struct free_segmap_info *FREE_I(struct f2fs_sb_info *sbi)
{
	return (struct free_segmap_info *)(SM_I(sbi)->free_info);
}

static inline struct dirty_seglist_info *DIRTY_I(struct f2fs_sb_info *sbi)
{
	return (struct dirty_seglist_info *)(SM_I(sbi)->dirty_info);
}

static inline struct address_space *META_MAPPING(struct f2fs_sb_info *sbi)
{
	return sbi->meta_inode->i_mapping;
}

static inline struct address_space *NODE_MAPPING(struct f2fs_sb_info *sbi)
{
	return sbi->node_inode->i_mapping;
}

static inline bool is_sbi_flag_set(struct f2fs_sb_info *sbi, unsigned int type)
{
	return sbi->s_flag & (0x01 << type);
}

static inline void set_sbi_flag(struct f2fs_sb_info *sbi, unsigned int type)
{
	sbi->s_flag |= (0x01 << type);
}

static inline void clear_sbi_flag(struct f2fs_sb_info *sbi, unsigned int type)
{
	sbi->s_flag &= ~(0x01 << type);
}

static inline unsigned long long cur_cp_version(struct f2fs_checkpoint *cp)
{
	return le64_to_cpu(cp->checkpoint_ver);
}

static inline bool is_set_ckpt_flags(struct f2fs_checkpoint *cp, unsigned int f)
{
	unsigned int ckpt_flags = le32_to_cpu(cp->ckpt_flags);
	return ckpt_flags & f;
}

static inline void set_ckpt_flags(struct f2fs_checkpoint *cp, unsigned int f)
{
	unsigned int ckpt_flags = le32_to_cpu(cp->ckpt_flags);
	ckpt_flags |= f;
	cp->ckpt_flags = cpu_to_le32(ckpt_flags);
}

static inline void clear_ckpt_flags(struct f2fs_checkpoint *cp, unsigned int f)
{
	unsigned int ckpt_flags = le32_to_cpu(cp->ckpt_flags);
	ckpt_flags &= (~f);
	cp->ckpt_flags = cpu_to_le32(ckpt_flags);
}

static inline void f2fs_lock_op(struct f2fs_sb_info *sbi)
{
	down_read(&sbi->cp_rwsem);
}

static inline void f2fs_unlock_op(struct f2fs_sb_info *sbi)
{
	up_read(&sbi->cp_rwsem);
}

static inline void f2fs_lock_all(struct f2fs_sb_info *sbi)
{
	f2fs_down_write(&sbi->cp_rwsem, &sbi->cp_mutex);
}

static inline void f2fs_unlock_all(struct f2fs_sb_info *sbi)
{
	up_write(&sbi->cp_rwsem);
}

static inline int __get_cp_reason(struct f2fs_sb_info *sbi)
{
	int reason = CP_SYNC;

	if (test_opt(sbi, FASTBOOT))
		reason = CP_FASTBOOT;
	if (is_sbi_flag_set(sbi, SBI_IS_CLOSE))
		reason = CP_UMOUNT;
	return reason;
}

static inline bool __remain_node_summaries(int reason)
{
	return (reason == CP_UMOUNT || reason == CP_FASTBOOT);
}

static inline bool __exist_node_summaries(struct f2fs_sb_info *sbi)
{
	return (is_set_ckpt_flags(F2FS_CKPT(sbi), CP_UMOUNT_FLAG) ||
			is_set_ckpt_flags(F2FS_CKPT(sbi), CP_FASTBOOT_FLAG));
}

/*
 * Check whether the given nid is within node id range.
 */
static inline int check_nid_range(struct f2fs_sb_info *sbi, nid_t nid)
{
	if (unlikely(nid < F2FS_ROOT_INO(sbi)))
		return -EINVAL;
	if (unlikely(nid >= NM_I(sbi)->max_nid))
		return -EINVAL;
	return 0;
}

#define F2FS_DEFAULT_ALLOCATED_BLOCKS	1

/*
 * Check whether the inode has blocks or not
 */
static inline int F2FS_HAS_BLOCKS(struct inode *inode)
{
	if (F2FS_I(inode)->i_xattr_nid)
		return inode->i_blocks > F2FS_DEFAULT_ALLOCATED_BLOCKS + 1;
	else
		return inode->i_blocks > F2FS_DEFAULT_ALLOCATED_BLOCKS;
}

static inline bool f2fs_has_xattr_block(unsigned int ofs)
{
	return ofs == XATTR_NODE_OFFSET;
}

static inline bool inc_valid_block_count(struct f2fs_sb_info *sbi,
				 struct inode *inode, blkcnt_t count)
{
	block_t	valid_block_count;

	spin_lock(&sbi->stat_lock);
	valid_block_count =
		sbi->total_valid_block_count + (block_t)count;
	if (unlikely(valid_block_count > sbi->user_block_count)) {
		spin_unlock(&sbi->stat_lock);
		return false;
	}
	inode->i_blocks += count;
	sbi->total_valid_block_count = valid_block_count;
	sbi->alloc_valid_block_count += (block_t)count;
	spin_unlock(&sbi->stat_lock);
	return true;
}

static inline void dec_valid_block_count(struct f2fs_sb_info *sbi,
						struct inode *inode,
						blkcnt_t count)
{
	spin_lock(&sbi->stat_lock);
	f2fs_bug_on(sbi, sbi->total_valid_block_count < (block_t) count);
	f2fs_bug_on(sbi, inode->i_blocks < count);
	inode->i_blocks -= count;
	sbi->total_valid_block_count -= (block_t)count;
	spin_unlock(&sbi->stat_lock);
}

static inline void inc_page_count(struct f2fs_sb_info *sbi, int count_type)
{
	atomic_inc(&sbi->nr_pages[count_type]);
	set_sbi_flag(sbi, SBI_IS_DIRTY);
}

static inline void inode_inc_dirty_pages(struct inode *inode)
{
	atomic_inc(&F2FS_I(inode)->dirty_pages);
	if (S_ISDIR(inode->i_mode))
		inc_page_count(F2FS_I_SB(inode), F2FS_DIRTY_DENTS);
}

static inline void dec_page_count(struct f2fs_sb_info *sbi, int count_type)
{
	atomic_dec(&sbi->nr_pages[count_type]);
}

static inline void inode_dec_dirty_pages(struct inode *inode)
{
	if (!S_ISDIR(inode->i_mode) && !S_ISREG(inode->i_mode))
		return;

	atomic_dec(&F2FS_I(inode)->dirty_pages);

	if (S_ISDIR(inode->i_mode))
		dec_page_count(F2FS_I_SB(inode), F2FS_DIRTY_DENTS);
}

static inline int get_pages(struct f2fs_sb_info *sbi, int count_type)
{
	return atomic_read(&sbi->nr_pages[count_type]);
}

static inline int get_dirty_pages(struct inode *inode)
{
	return atomic_read(&F2FS_I(inode)->dirty_pages);
}

static inline int get_blocktype_secs(struct f2fs_sb_info *sbi, int block_type)
{
	unsigned int pages_per_sec = sbi->segs_per_sec *
					(1 << sbi->log_blocks_per_seg);
	return ((get_pages(sbi, block_type) + pages_per_sec - 1)
			>> sbi->log_blocks_per_seg) / sbi->segs_per_sec;
}

static inline block_t valid_user_blocks(struct f2fs_sb_info *sbi)
{
	return sbi->total_valid_block_count;
}

static inline unsigned long __bitmap_size(struct f2fs_sb_info *sbi, int flag)
{
	struct f2fs_checkpoint *ckpt = F2FS_CKPT(sbi);

	/* return NAT or SIT bitmap */
	if (flag == NAT_BITMAP)
		return le32_to_cpu(ckpt->nat_ver_bitmap_bytesize);
	else if (flag == SIT_BITMAP)
		return le32_to_cpu(ckpt->sit_ver_bitmap_bytesize);

	return 0;
}

static inline block_t __cp_payload(struct f2fs_sb_info *sbi)
{
	return le32_to_cpu(F2FS_RAW_SUPER(sbi)->cp_payload);
}

static inline void *__bitmap_ptr(struct f2fs_sb_info *sbi, int flag)
{
	struct f2fs_checkpoint *ckpt = F2FS_CKPT(sbi);
	int offset;

	if (__cp_payload(sbi) > 0) {
		if (flag == NAT_BITMAP)
			return &ckpt->sit_nat_version_bitmap;
		else
			return (unsigned char *)ckpt + F2FS_BLKSIZE;
	} else {
		offset = (flag == NAT_BITMAP) ?
			le32_to_cpu(ckpt->sit_ver_bitmap_bytesize) : 0;
		return &ckpt->sit_nat_version_bitmap + offset;
	}
}

static inline block_t __start_cp_addr(struct f2fs_sb_info *sbi)
{
	block_t start_addr;
	struct f2fs_checkpoint *ckpt = F2FS_CKPT(sbi);
	unsigned long long ckpt_version = cur_cp_version(ckpt);

	start_addr = le32_to_cpu(F2FS_RAW_SUPER(sbi)->cp_blkaddr);

	/*
	 * odd numbered checkpoint should at cp segment 0
	 * and even segment must be at cp segment 1
	 */
	if (!(ckpt_version & 1))
		start_addr += sbi->blocks_per_seg;

	return start_addr;
}

static inline block_t __start_sum_addr(struct f2fs_sb_info *sbi)
{
	return le32_to_cpu(F2FS_CKPT(sbi)->cp_pack_start_sum);
}

static inline bool inc_valid_node_count(struct f2fs_sb_info *sbi,
						struct inode *inode)
{
	block_t	valid_block_count;
	unsigned int valid_node_count;

	spin_lock(&sbi->stat_lock);

	valid_block_count = sbi->total_valid_block_count + 1;
	if (unlikely(valid_block_count > sbi->user_block_count)) {
		spin_unlock(&sbi->stat_lock);
		return false;
	}

	valid_node_count = sbi->total_valid_node_count + 1;
	if (unlikely(valid_node_count > sbi->total_node_count)) {
		spin_unlock(&sbi->stat_lock);
		return false;
	}

	if (inode)
		inode->i_blocks++;

	sbi->alloc_valid_block_count++;
	sbi->total_valid_node_count++;
	sbi->total_valid_block_count++;
	spin_unlock(&sbi->stat_lock);

	return true;
}

static inline void dec_valid_node_count(struct f2fs_sb_info *sbi,
						struct inode *inode)
{
	spin_lock(&sbi->stat_lock);

	f2fs_bug_on(sbi, !sbi->total_valid_block_count);
	f2fs_bug_on(sbi, !sbi->total_valid_node_count);
	f2fs_bug_on(sbi, !inode->i_blocks);

	inode->i_blocks--;
	sbi->total_valid_node_count--;
	sbi->total_valid_block_count--;

	spin_unlock(&sbi->stat_lock);
}

static inline unsigned int valid_node_count(struct f2fs_sb_info *sbi)
{
	return sbi->total_valid_node_count;
}

static inline void inc_valid_inode_count(struct f2fs_sb_info *sbi)
{
	spin_lock(&sbi->stat_lock);
	f2fs_bug_on(sbi, sbi->total_valid_inode_count == sbi->total_node_count);
	sbi->total_valid_inode_count++;
	spin_unlock(&sbi->stat_lock);
}

static inline void dec_valid_inode_count(struct f2fs_sb_info *sbi)
{
	spin_lock(&sbi->stat_lock);
	f2fs_bug_on(sbi, !sbi->total_valid_inode_count);
	sbi->total_valid_inode_count--;
	spin_unlock(&sbi->stat_lock);
}

static inline unsigned int valid_inode_count(struct f2fs_sb_info *sbi)
{
	return sbi->total_valid_inode_count;
}

static inline void f2fs_put_page(struct page *page, int unlock)
{
	if (!page)
		return;

	if (unlock) {
		f2fs_bug_on(F2FS_P_SB(page), !PageLocked(page));
		unlock_page(page);
	}
	page_cache_release(page);
}

static inline void f2fs_put_dnode(struct dnode_of_data *dn)
{
	if (dn->node_page)
		f2fs_put_page(dn->node_page, 1);
	if (dn->inode_page && dn->node_page != dn->inode_page)
		f2fs_put_page(dn->inode_page, 0);
	dn->node_page = NULL;
	dn->inode_page = NULL;
}

static inline struct kmem_cache *f2fs_kmem_cache_create(const char *name,
					size_t size)
{
	return kmem_cache_create(name, size, 0, SLAB_RECLAIM_ACCOUNT, NULL);
}

static inline void *f2fs_kmem_cache_alloc(struct kmem_cache *cachep,
						gfp_t flags)
{
	void *entry;
retry:
	entry = kmem_cache_alloc(cachep, flags);
	if (!entry) {
		cond_resched();
		goto retry;
	}

	return entry;
}

static inline void f2fs_radix_tree_insert(struct radix_tree_root *root,
				unsigned long index, void *item)
{
	while (radix_tree_insert(root, index, item))
		cond_resched();
}

#define RAW_IS_INODE(p)	((p)->footer.nid == (p)->footer.ino)

static inline bool IS_INODE(struct page *page)
{
	struct f2fs_node *p = F2FS_NODE(page);
	return RAW_IS_INODE(p);
}

static inline __le32 *blkaddr_in_node(struct f2fs_node *node)
{
	return RAW_IS_INODE(node) ? node->i.i_addr : node->dn.addr;
}

static inline block_t datablock_addr(struct page *node_page,
		unsigned int offset)
{
	struct f2fs_node *raw_node;
	__le32 *addr_array;
	raw_node = F2FS_NODE(node_page);
	addr_array = blkaddr_in_node(raw_node);
	return le32_to_cpu(addr_array[offset]);
}

static inline int f2fs_test_bit(unsigned int nr, char *addr)
{
	int mask;

	addr += (nr >> 3);
	mask = 1 << (7 - (nr & 0x07));
	return mask & *addr;
}

static inline int f2fs_test_and_set_bit(unsigned int nr, char *addr)
{
	int mask;
	int ret;

	addr += (nr >> 3);
	mask = 1 << (7 - (nr & 0x07));
	ret = mask & *addr;
	*addr |= mask;
	return ret;
}

static inline int f2fs_test_and_clear_bit(unsigned int nr, char *addr)
{
	int mask;
	int ret;

	addr += (nr >> 3);
	mask = 1 << (7 - (nr & 0x07));
	ret = mask & *addr;
	*addr &= ~mask;
	return ret;
}

static inline void f2fs_change_bit(unsigned int nr, char *addr)
{
	int mask;

	addr += (nr >> 3);
	mask = 1 << (7 - (nr & 0x07));
	*addr ^= mask;
}

/* used for f2fs_inode_info->flags */
enum {
	FI_NEW_INODE,		/* indicate newly allocated inode */
	FI_DIRTY_INODE,		/* indicate inode is dirty or not */
	FI_DIRTY_DIR,		/* indicate directory has dirty pages */
	FI_INC_LINK,		/* need to increment i_nlink */
	FI_ACL_MODE,		/* indicate acl mode */
	FI_NO_ALLOC,		/* should not allocate any blocks */
	FI_UPDATE_DIR,		/* should update inode block for consistency */
	FI_DELAY_IPUT,		/* used for the recovery */
	FI_NO_EXTENT,		/* not to use the extent cache */
	FI_INLINE_XATTR,	/* used for inline xattr */
	FI_INLINE_DATA,		/* used for inline data*/
	FI_INLINE_DENTRY,	/* used for inline dentry */
	FI_APPEND_WRITE,	/* inode has appended data */
	FI_UPDATE_WRITE,	/* inode has in-place-update data */
	FI_NEED_IPU,		/* used for ipu per file */
	FI_ATOMIC_FILE,		/* indicate atomic file */
	FI_VOLATILE_FILE,	/* indicate volatile file */
	FI_FIRST_BLOCK_WRITTEN,	/* indicate #0 data block was written */
	FI_DROP_CACHE,		/* drop dirty page cache */
	FI_DATA_EXIST,		/* indicate data exists */
	FI_INLINE_DOTS,		/* indicate inline dot dentries */
};

static inline void set_inode_flag(struct f2fs_inode_info *fi, int flag)
{
	if (!test_bit(flag, &fi->flags))
		set_bit(flag, &fi->flags);
}

static inline int is_inode_flag_set(struct f2fs_inode_info *fi, int flag)
{
	return test_bit(flag, &fi->flags);
}

static inline void clear_inode_flag(struct f2fs_inode_info *fi, int flag)
{
	if (test_bit(flag, &fi->flags))
		clear_bit(flag, &fi->flags);
}

static inline void set_acl_inode(struct f2fs_inode_info *fi, umode_t mode)
{
	fi->i_acl_mode = mode;
	set_inode_flag(fi, FI_ACL_MODE);
}

static inline void get_inline_info(struct f2fs_inode_info *fi,
					struct f2fs_inode *ri)
{
	if (ri->i_inline & F2FS_INLINE_XATTR)
		set_inode_flag(fi, FI_INLINE_XATTR);
	if (ri->i_inline & F2FS_INLINE_DATA)
		set_inode_flag(fi, FI_INLINE_DATA);
	if (ri->i_inline & F2FS_INLINE_DENTRY)
		set_inode_flag(fi, FI_INLINE_DENTRY);
	if (ri->i_inline & F2FS_DATA_EXIST)
		set_inode_flag(fi, FI_DATA_EXIST);
	if (ri->i_inline & F2FS_INLINE_DOTS)
		set_inode_flag(fi, FI_INLINE_DOTS);
}

static inline void set_raw_inline(struct f2fs_inode_info *fi,
					struct f2fs_inode *ri)
{
	ri->i_inline = 0;

	if (is_inode_flag_set(fi, FI_INLINE_XATTR))
		ri->i_inline |= F2FS_INLINE_XATTR;
	if (is_inode_flag_set(fi, FI_INLINE_DATA))
		ri->i_inline |= F2FS_INLINE_DATA;
	if (is_inode_flag_set(fi, FI_INLINE_DENTRY))
		ri->i_inline |= F2FS_INLINE_DENTRY;
	if (is_inode_flag_set(fi, FI_DATA_EXIST))
		ri->i_inline |= F2FS_DATA_EXIST;
	if (is_inode_flag_set(fi, FI_INLINE_DOTS))
		ri->i_inline |= F2FS_INLINE_DOTS;
}

static inline int f2fs_has_inline_xattr(struct inode *inode)
{
	return is_inode_flag_set(F2FS_I(inode), FI_INLINE_XATTR);
}

static inline unsigned int addrs_per_inode(struct f2fs_inode_info *fi)
{
	if (f2fs_has_inline_xattr(&fi->vfs_inode))
		return DEF_ADDRS_PER_INODE - F2FS_INLINE_XATTR_ADDRS;
	return DEF_ADDRS_PER_INODE;
}

static inline void *inline_xattr_addr(struct page *page)
{
	struct f2fs_inode *ri = F2FS_INODE(page);
	return (void *)&(ri->i_addr[DEF_ADDRS_PER_INODE -
					F2FS_INLINE_XATTR_ADDRS]);
}

static inline int inline_xattr_size(struct inode *inode)
{
	if (f2fs_has_inline_xattr(inode))
		return F2FS_INLINE_XATTR_ADDRS << 2;
	else
		return 0;
}

static inline int f2fs_has_inline_data(struct inode *inode)
{
	return is_inode_flag_set(F2FS_I(inode), FI_INLINE_DATA);
}

static inline void f2fs_clear_inline_inode(struct inode *inode)
{
	clear_inode_flag(F2FS_I(inode), FI_INLINE_DATA);
	clear_inode_flag(F2FS_I(inode), FI_DATA_EXIST);
}

static inline int f2fs_exist_data(struct inode *inode)
{
	return is_inode_flag_set(F2FS_I(inode), FI_DATA_EXIST);
}

static inline int f2fs_has_inline_dots(struct inode *inode)
{
	return is_inode_flag_set(F2FS_I(inode), FI_INLINE_DOTS);
}

static inline bool f2fs_is_atomic_file(struct inode *inode)
{
	return is_inode_flag_set(F2FS_I(inode), FI_ATOMIC_FILE);
}

static inline bool f2fs_is_volatile_file(struct inode *inode)
{
	return is_inode_flag_set(F2FS_I(inode), FI_VOLATILE_FILE);
}

static inline bool f2fs_is_first_block_written(struct inode *inode)
{
	return is_inode_flag_set(F2FS_I(inode), FI_FIRST_BLOCK_WRITTEN);
}

static inline bool f2fs_is_drop_cache(struct inode *inode)
{
	return is_inode_flag_set(F2FS_I(inode), FI_DROP_CACHE);
}

static inline void *inline_data_addr(struct page *page)
{
	struct f2fs_inode *ri = F2FS_INODE(page);
	return (void *)&(ri->i_addr[1]);
}

static inline int f2fs_has_inline_dentry(struct inode *inode)
{
	return is_inode_flag_set(F2FS_I(inode), FI_INLINE_DENTRY);
}

static inline void f2fs_dentry_kunmap(struct inode *dir, struct page *page)
{
	if (!f2fs_has_inline_dentry(dir))
		kunmap(page);
}

static inline int f2fs_readonly(struct super_block *sb)
{
	return sb->s_flags & MS_RDONLY;
}

static inline bool f2fs_cp_error(struct f2fs_sb_info *sbi)
{
	return is_set_ckpt_flags(sbi->ckpt, CP_ERROR_FLAG);
}

static inline void f2fs_stop_checkpoint(struct f2fs_sb_info *sbi)
{
	set_ckpt_flags(sbi->ckpt, CP_ERROR_FLAG);
	sbi->sb->s_flags |= MS_RDONLY;
}

#define get_inode_mode(i) \
	((is_inode_flag_set(F2FS_I(i), FI_ACL_MODE)) ? \
	 (F2FS_I(i)->i_acl_mode) : ((i)->i_mode))

/* get offset of first page in next direct node */
#define PGOFS_OF_NEXT_DNODE(pgofs, fi)				\
	((pgofs < ADDRS_PER_INODE(fi)) ? ADDRS_PER_INODE(fi) :	\
	(pgofs - ADDRS_PER_INODE(fi) + ADDRS_PER_BLOCK) /	\
	ADDRS_PER_BLOCK * ADDRS_PER_BLOCK + ADDRS_PER_INODE(fi))

/*
 * file.c
 */
int f2fs_sync_file(struct file *, loff_t, loff_t, int);
void truncate_data_blocks(struct dnode_of_data *);
int truncate_blocks(struct inode *, u64, bool);
void f2fs_truncate(struct inode *);
int f2fs_getattr(struct vfsmount *, struct dentry *, struct kstat *);
int f2fs_setattr(struct dentry *, struct iattr *);
int truncate_hole(struct inode *, pgoff_t, pgoff_t);
int truncate_data_blocks_range(struct dnode_of_data *, int);
long f2fs_ioctl(struct file *, unsigned int, unsigned long);
long f2fs_compat_ioctl(struct file *, unsigned int, unsigned long);

/*
 * inode.c
 */
void f2fs_set_inode_flags(struct inode *);
struct inode *f2fs_iget(struct super_block *, unsigned long);
int try_to_free_nats(struct f2fs_sb_info *, int);
void update_inode(struct inode *, struct page *);
void update_inode_page(struct inode *);
int f2fs_write_inode(struct inode *, struct writeback_control *);
void f2fs_evict_inode(struct inode *);
void handle_failed_inode(struct inode *);

/*
 * namei.c
 */
struct dentry *f2fs_get_parent(struct dentry *child);

/*
 * dir.c
 */
extern unsigned char f2fs_filetype_table[F2FS_FT_MAX];
void set_de_type(struct f2fs_dir_entry *, umode_t);
struct f2fs_dir_entry *find_target_dentry(struct qstr *, int *,
			struct f2fs_dentry_ptr *);
bool f2fs_fill_dentries(struct dir_context *, struct f2fs_dentry_ptr *,
			unsigned int);
void do_make_empty_dir(struct inode *, struct inode *,
			struct f2fs_dentry_ptr *);
struct page *init_inode_metadata(struct inode *, struct inode *,
			const struct qstr *, struct page *);
void update_parent_metadata(struct inode *, struct inode *, unsigned int);
int room_for_filename(const void *, int, int);
void f2fs_drop_nlink(struct inode *, struct inode *, struct page *);
struct f2fs_dir_entry *f2fs_find_entry(struct inode *, struct qstr *,
							struct page **);
struct f2fs_dir_entry *f2fs_parent_dir(struct inode *, struct page **);
ino_t f2fs_inode_by_name(struct inode *, struct qstr *);
void f2fs_set_link(struct inode *, struct f2fs_dir_entry *,
				struct page *, struct inode *);
int update_dent_inode(struct inode *, const struct qstr *);
void f2fs_update_dentry(nid_t ino, umode_t mode, struct f2fs_dentry_ptr *,
			const struct qstr *, f2fs_hash_t , unsigned int);
int __f2fs_add_link(struct inode *, const struct qstr *, struct inode *, nid_t,
			umode_t);
void f2fs_delete_entry(struct f2fs_dir_entry *, struct page *, struct inode *,
							struct inode *);
int f2fs_do_tmpfile(struct inode *, struct inode *);
int f2fs_make_empty(struct inode *, struct inode *);
bool f2fs_empty_dir(struct inode *);

static inline int f2fs_add_link(struct dentry *dentry, struct inode *inode)
{
<<<<<<< HEAD
	return __f2fs_add_link(dentry->d_parent->d_inode, &dentry->d_name,
				inode, inode->i_ino, inode->i_mode);
=======
	return __f2fs_add_link(d_inode(dentry->d_parent), &dentry->d_name,
				inode);
>>>>>>> 3cab989a
}

/*
 * super.c
 */
int f2fs_sync_fs(struct super_block *, int);
extern __printf(3, 4)
void f2fs_msg(struct super_block *, const char *, const char *, ...);

/*
 * hash.c
 */
f2fs_hash_t f2fs_dentry_hash(const struct qstr *);

/*
 * node.c
 */
struct dnode_of_data;
struct node_info;

bool available_free_memory(struct f2fs_sb_info *, int);
bool is_checkpointed_node(struct f2fs_sb_info *, nid_t);
bool has_fsynced_inode(struct f2fs_sb_info *, nid_t);
bool need_inode_block_update(struct f2fs_sb_info *, nid_t);
void get_node_info(struct f2fs_sb_info *, nid_t, struct node_info *);
int get_dnode_of_data(struct dnode_of_data *, pgoff_t, int);
int truncate_inode_blocks(struct inode *, pgoff_t);
int truncate_xattr_node(struct inode *, struct page *);
int wait_on_node_pages_writeback(struct f2fs_sb_info *, nid_t);
void remove_inode_page(struct inode *);
struct page *new_inode_page(struct inode *);
struct page *new_node_page(struct dnode_of_data *, unsigned int, struct page *);
void ra_node_page(struct f2fs_sb_info *, nid_t);
struct page *get_node_page(struct f2fs_sb_info *, pgoff_t);
struct page *get_node_page_ra(struct page *, int);
void sync_inode_page(struct dnode_of_data *);
int sync_node_pages(struct f2fs_sb_info *, nid_t, struct writeback_control *);
bool alloc_nid(struct f2fs_sb_info *, nid_t *);
void alloc_nid_done(struct f2fs_sb_info *, nid_t);
void alloc_nid_failed(struct f2fs_sb_info *, nid_t);
void recover_inline_xattr(struct inode *, struct page *);
void recover_xattr_data(struct inode *, struct page *, block_t);
int recover_inode_page(struct f2fs_sb_info *, struct page *);
int restore_node_summary(struct f2fs_sb_info *, unsigned int,
				struct f2fs_summary_block *);
void flush_nat_entries(struct f2fs_sb_info *);
int build_node_manager(struct f2fs_sb_info *);
void destroy_node_manager(struct f2fs_sb_info *);
int __init create_node_manager_caches(void);
void destroy_node_manager_caches(void);

/*
 * segment.c
 */
void register_inmem_page(struct inode *, struct page *);
void commit_inmem_pages(struct inode *, bool);
void f2fs_balance_fs(struct f2fs_sb_info *);
void f2fs_balance_fs_bg(struct f2fs_sb_info *);
int f2fs_issue_flush(struct f2fs_sb_info *);
int create_flush_cmd_control(struct f2fs_sb_info *);
void destroy_flush_cmd_control(struct f2fs_sb_info *);
void invalidate_blocks(struct f2fs_sb_info *, block_t);
void refresh_sit_entry(struct f2fs_sb_info *, block_t, block_t);
void clear_prefree_segments(struct f2fs_sb_info *);
void release_discard_addrs(struct f2fs_sb_info *);
void discard_next_dnode(struct f2fs_sb_info *, block_t);
int npages_for_summary_flush(struct f2fs_sb_info *, bool);
void allocate_new_segments(struct f2fs_sb_info *);
int f2fs_trim_fs(struct f2fs_sb_info *, struct fstrim_range *);
struct page *get_sum_page(struct f2fs_sb_info *, unsigned int);
void write_meta_page(struct f2fs_sb_info *, struct page *);
void write_node_page(struct f2fs_sb_info *, struct page *,
				unsigned int, struct f2fs_io_info *);
void write_data_page(struct page *, struct dnode_of_data *,
			struct f2fs_io_info *);
void rewrite_data_page(struct page *, struct f2fs_io_info *);
void recover_data_page(struct f2fs_sb_info *, struct page *,
				struct f2fs_summary *, block_t, block_t);
void allocate_data_block(struct f2fs_sb_info *, struct page *,
		block_t, block_t *, struct f2fs_summary *, int);
void f2fs_wait_on_page_writeback(struct page *, enum page_type);
void write_data_summaries(struct f2fs_sb_info *, block_t);
void write_node_summaries(struct f2fs_sb_info *, block_t);
int lookup_journal_in_cursum(struct f2fs_summary_block *,
					int, unsigned int, int);
void flush_sit_entries(struct f2fs_sb_info *, struct cp_control *);
int build_segment_manager(struct f2fs_sb_info *);
void destroy_segment_manager(struct f2fs_sb_info *);
int __init create_segment_manager_caches(void);
void destroy_segment_manager_caches(void);

/*
 * checkpoint.c
 */
struct page *grab_meta_page(struct f2fs_sb_info *, pgoff_t);
struct page *get_meta_page(struct f2fs_sb_info *, pgoff_t);
int ra_meta_pages(struct f2fs_sb_info *, block_t, int, int);
void ra_meta_pages_cond(struct f2fs_sb_info *, pgoff_t);
long sync_meta_pages(struct f2fs_sb_info *, enum page_type, long);
void add_dirty_inode(struct f2fs_sb_info *, nid_t, int type);
void remove_dirty_inode(struct f2fs_sb_info *, nid_t, int type);
void release_dirty_inode(struct f2fs_sb_info *);
bool exist_written_data(struct f2fs_sb_info *, nid_t, int);
int acquire_orphan_inode(struct f2fs_sb_info *);
void release_orphan_inode(struct f2fs_sb_info *);
void add_orphan_inode(struct f2fs_sb_info *, nid_t);
void remove_orphan_inode(struct f2fs_sb_info *, nid_t);
void recover_orphan_inodes(struct f2fs_sb_info *);
int get_valid_checkpoint(struct f2fs_sb_info *);
void update_dirty_page(struct inode *, struct page *);
void add_dirty_dir_inode(struct inode *);
void remove_dirty_dir_inode(struct inode *);
void sync_dirty_dir_inodes(struct f2fs_sb_info *);
void write_checkpoint(struct f2fs_sb_info *, struct cp_control *);
void init_ino_entry_info(struct f2fs_sb_info *);
int __init create_checkpoint_caches(void);
void destroy_checkpoint_caches(void);

/*
 * data.c
 */
void f2fs_submit_merged_bio(struct f2fs_sb_info *, enum page_type, int);
int f2fs_submit_page_bio(struct f2fs_sb_info *, struct page *,
						struct f2fs_io_info *);
void f2fs_submit_page_mbio(struct f2fs_sb_info *, struct page *,
						struct f2fs_io_info *);
void set_data_blkaddr(struct dnode_of_data *);
int reserve_new_block(struct dnode_of_data *);
int f2fs_reserve_block(struct dnode_of_data *, pgoff_t);
void f2fs_shrink_extent_tree(struct f2fs_sb_info *, int);
void f2fs_destroy_extent_tree(struct inode *);
void f2fs_init_extent_cache(struct inode *, struct f2fs_extent *);
void f2fs_update_extent_cache(struct dnode_of_data *);
void f2fs_preserve_extent_tree(struct inode *);
struct page *find_data_page(struct inode *, pgoff_t, bool);
struct page *get_lock_data_page(struct inode *, pgoff_t);
struct page *get_new_data_page(struct inode *, struct page *, pgoff_t, bool);
int do_write_data_page(struct page *, struct f2fs_io_info *);
int f2fs_fiemap(struct inode *inode, struct fiemap_extent_info *, u64, u64);
void init_extent_cache_info(struct f2fs_sb_info *);
int __init create_extent_cache(void);
void destroy_extent_cache(void);
void f2fs_invalidate_page(struct page *, unsigned int, unsigned int);
int f2fs_release_page(struct page *, gfp_t);

/*
 * gc.c
 */
int start_gc_thread(struct f2fs_sb_info *);
void stop_gc_thread(struct f2fs_sb_info *);
block_t start_bidx_of_node(unsigned int, struct f2fs_inode_info *);
int f2fs_gc(struct f2fs_sb_info *);
void build_gc_manager(struct f2fs_sb_info *);

/*
 * recovery.c
 */
int recover_fsync_data(struct f2fs_sb_info *);
bool space_for_roll_forward(struct f2fs_sb_info *);

/*
 * debug.c
 */
#ifdef CONFIG_F2FS_STAT_FS
struct f2fs_stat_info {
	struct list_head stat_list;
	struct f2fs_sb_info *sbi;
	int all_area_segs, sit_area_segs, nat_area_segs, ssa_area_segs;
	int main_area_segs, main_area_sections, main_area_zones;
	int hit_ext, total_ext, ext_tree, ext_node;
	int ndirty_node, ndirty_dent, ndirty_dirs, ndirty_meta;
	int nats, dirty_nats, sits, dirty_sits, fnids;
	int total_count, utilization;
	int bg_gc, inline_inode, inline_dir, inmem_pages, wb_pages;
	unsigned int valid_count, valid_node_count, valid_inode_count;
	unsigned int bimodal, avg_vblocks;
	int util_free, util_valid, util_invalid;
	int rsvd_segs, overp_segs;
	int dirty_count, node_pages, meta_pages;
	int prefree_count, call_count, cp_count;
	int tot_segs, node_segs, data_segs, free_segs, free_secs;
	int bg_node_segs, bg_data_segs;
	int tot_blks, data_blks, node_blks;
	int bg_data_blks, bg_node_blks;
	int curseg[NR_CURSEG_TYPE];
	int cursec[NR_CURSEG_TYPE];
	int curzone[NR_CURSEG_TYPE];

	unsigned int segment_count[2];
	unsigned int block_count[2];
	unsigned int inplace_count;
	unsigned base_mem, cache_mem, page_mem;
};

static inline struct f2fs_stat_info *F2FS_STAT(struct f2fs_sb_info *sbi)
{
	return (struct f2fs_stat_info *)sbi->stat_info;
}

#define stat_inc_cp_count(si)		((si)->cp_count++)
#define stat_inc_call_count(si)		((si)->call_count++)
#define stat_inc_bggc_count(sbi)	((sbi)->bg_gc++)
#define stat_inc_dirty_dir(sbi)		((sbi)->n_dirty_dirs++)
#define stat_dec_dirty_dir(sbi)		((sbi)->n_dirty_dirs--)
#define stat_inc_total_hit(sb)		((F2FS_SB(sb))->total_hit_ext++)
#define stat_inc_read_hit(sb)		((F2FS_SB(sb))->read_hit_ext++)
#define stat_inc_inline_inode(inode)					\
	do {								\
		if (f2fs_has_inline_data(inode))			\
			(atomic_inc(&F2FS_I_SB(inode)->inline_inode));	\
	} while (0)
#define stat_dec_inline_inode(inode)					\
	do {								\
		if (f2fs_has_inline_data(inode))			\
			(atomic_dec(&F2FS_I_SB(inode)->inline_inode));	\
	} while (0)
#define stat_inc_inline_dir(inode)					\
	do {								\
		if (f2fs_has_inline_dentry(inode))			\
			(atomic_inc(&F2FS_I_SB(inode)->inline_dir));	\
	} while (0)
#define stat_dec_inline_dir(inode)					\
	do {								\
		if (f2fs_has_inline_dentry(inode))			\
			(atomic_dec(&F2FS_I_SB(inode)->inline_dir));	\
	} while (0)
#define stat_inc_seg_type(sbi, curseg)					\
		((sbi)->segment_count[(curseg)->alloc_type]++)
#define stat_inc_block_count(sbi, curseg)				\
		((sbi)->block_count[(curseg)->alloc_type]++)
#define stat_inc_inplace_blocks(sbi)					\
		(atomic_inc(&(sbi)->inplace_count))
#define stat_inc_seg_count(sbi, type, gc_type)				\
	do {								\
		struct f2fs_stat_info *si = F2FS_STAT(sbi);		\
		(si)->tot_segs++;					\
		if (type == SUM_TYPE_DATA) {				\
			si->data_segs++;				\
			si->bg_data_segs += (gc_type == BG_GC) ? 1 : 0;	\
		} else {						\
			si->node_segs++;				\
			si->bg_node_segs += (gc_type == BG_GC) ? 1 : 0;	\
		}							\
	} while (0)

#define stat_inc_tot_blk_count(si, blks)				\
	(si->tot_blks += (blks))

#define stat_inc_data_blk_count(sbi, blks, gc_type)			\
	do {								\
		struct f2fs_stat_info *si = F2FS_STAT(sbi);		\
		stat_inc_tot_blk_count(si, blks);			\
		si->data_blks += (blks);				\
		si->bg_data_blks += (gc_type == BG_GC) ? (blks) : 0;	\
	} while (0)

#define stat_inc_node_blk_count(sbi, blks, gc_type)			\
	do {								\
		struct f2fs_stat_info *si = F2FS_STAT(sbi);		\
		stat_inc_tot_blk_count(si, blks);			\
		si->node_blks += (blks);				\
		si->bg_node_blks += (gc_type == BG_GC) ? (blks) : 0;	\
	} while (0)

int f2fs_build_stats(struct f2fs_sb_info *);
void f2fs_destroy_stats(struct f2fs_sb_info *);
void __init f2fs_create_root_stats(void);
void f2fs_destroy_root_stats(void);
#else
#define stat_inc_cp_count(si)
#define stat_inc_call_count(si)
#define stat_inc_bggc_count(si)
#define stat_inc_dirty_dir(sbi)
#define stat_dec_dirty_dir(sbi)
#define stat_inc_total_hit(sb)
#define stat_inc_read_hit(sb)
#define stat_inc_inline_inode(inode)
#define stat_dec_inline_inode(inode)
#define stat_inc_inline_dir(inode)
#define stat_dec_inline_dir(inode)
#define stat_inc_seg_type(sbi, curseg)
#define stat_inc_block_count(sbi, curseg)
#define stat_inc_inplace_blocks(sbi)
#define stat_inc_seg_count(sbi, type, gc_type)
#define stat_inc_tot_blk_count(si, blks)
#define stat_inc_data_blk_count(sbi, blks, gc_type)
#define stat_inc_node_blk_count(sbi, blks, gc_type)

static inline int f2fs_build_stats(struct f2fs_sb_info *sbi) { return 0; }
static inline void f2fs_destroy_stats(struct f2fs_sb_info *sbi) { }
static inline void __init f2fs_create_root_stats(void) { }
static inline void f2fs_destroy_root_stats(void) { }
#endif

extern const struct file_operations f2fs_dir_operations;
extern const struct file_operations f2fs_file_operations;
extern const struct inode_operations f2fs_file_inode_operations;
extern const struct address_space_operations f2fs_dblock_aops;
extern const struct address_space_operations f2fs_node_aops;
extern const struct address_space_operations f2fs_meta_aops;
extern const struct inode_operations f2fs_dir_inode_operations;
extern const struct inode_operations f2fs_symlink_inode_operations;
extern const struct inode_operations f2fs_special_inode_operations;
extern struct kmem_cache *inode_entry_slab;

/*
 * inline.c
 */
bool f2fs_may_inline(struct inode *);
void read_inline_data(struct page *, struct page *);
bool truncate_inline_inode(struct page *, u64);
int f2fs_read_inline_data(struct inode *, struct page *);
int f2fs_convert_inline_page(struct dnode_of_data *, struct page *);
int f2fs_convert_inline_inode(struct inode *);
int f2fs_write_inline_data(struct inode *, struct page *);
bool recover_inline_data(struct inode *, struct page *);
struct f2fs_dir_entry *find_in_inline_dir(struct inode *, struct qstr *,
							struct page **);
struct f2fs_dir_entry *f2fs_parent_inline_dir(struct inode *, struct page **);
int make_empty_inline_dir(struct inode *inode, struct inode *, struct page *);
int f2fs_add_inline_entry(struct inode *, const struct qstr *, struct inode *,
						nid_t, umode_t);
void f2fs_delete_inline_entry(struct f2fs_dir_entry *, struct page *,
						struct inode *, struct inode *);
bool f2fs_empty_inline_dir(struct inode *);
int f2fs_read_inline_dir(struct file *, struct dir_context *);
#endif<|MERGE_RESOLUTION|>--- conflicted
+++ resolved
@@ -1482,13 +1482,8 @@
 
 static inline int f2fs_add_link(struct dentry *dentry, struct inode *inode)
 {
-<<<<<<< HEAD
-	return __f2fs_add_link(dentry->d_parent->d_inode, &dentry->d_name,
+	return __f2fs_add_link(d_inode(dentry->d_parent), &dentry->d_name,
 				inode, inode->i_ino, inode->i_mode);
-=======
-	return __f2fs_add_link(d_inode(dentry->d_parent), &dentry->d_name,
-				inode);
->>>>>>> 3cab989a
 }
 
 /*
