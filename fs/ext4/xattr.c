/*
 * linux/fs/ext4/xattr.c
 *
 * Copyright (C) 2001-2003 Andreas Gruenbacher, <agruen@suse.de>
 *
 * Fix by Harrison Xing <harrison@mountainviewdata.com>.
 * Ext4 code with a lot of help from Eric Jarman <ejarman@acm.org>.
 * Extended attributes for symlinks and special files added per
 *  suggestion of Luka Renko <luka.renko@hermes.si>.
 * xattr consolidation Copyright (c) 2004 James Morris <jmorris@redhat.com>,
 *  Red Hat Inc.
 * ea-in-inode support by Alex Tomas <alex@clusterfs.com> aka bzzz
 *  and Andreas Gruenbacher <agruen@suse.de>.
 */

/*
 * Extended attributes are stored directly in inodes (on file systems with
 * inodes bigger than 128 bytes) and on additional disk blocks. The i_file_acl
 * field contains the block number if an inode uses an additional block. All
 * attributes must fit in the inode and one additional block. Blocks that
 * contain the identical set of attributes may be shared among several inodes.
 * Identical blocks are detected by keeping a cache of blocks that have
 * recently been accessed.
 *
 * The attributes in inodes and on blocks have a different header; the entries
 * are stored in the same format:
 *
 *   +------------------+
 *   | header           |
 *   | entry 1          | |
 *   | entry 2          | | growing downwards
 *   | entry 3          | v
 *   | four null bytes  |
 *   | . . .            |
 *   | value 1          | ^
 *   | value 3          | | growing upwards
 *   | value 2          | |
 *   +------------------+
 *
 * The header is followed by multiple entry descriptors. In disk blocks, the
 * entry descriptors are kept sorted. In inodes, they are unsorted. The
 * attribute values are aligned to the end of the block in no specific order.
 *
 * Locking strategy
 * ----------------
 * EXT4_I(inode)->i_file_acl is protected by EXT4_I(inode)->xattr_sem.
 * EA blocks are only changed if they are exclusive to an inode, so
 * holding xattr_sem also means that nothing but the EA block's reference
 * count can change. Multiple writers to the same block are synchronized
 * by the buffer lock.
 */

#include <linux/init.h>
#include <linux/fs.h>
#include <linux/slab.h>
#include <linux/mbcache.h>
#include <linux/quotaops.h>
#include <linux/rwsem.h>
#include "ext4_jbd2.h"
#include "ext4.h"
#include "xattr.h"
#include "acl.h"

#define BHDR(bh) ((struct ext4_xattr_header *)((bh)->b_data))
#define ENTRY(ptr) ((struct ext4_xattr_entry *)(ptr))
#define BFIRST(bh) ENTRY(BHDR(bh)+1)
#define IS_LAST_ENTRY(entry) (*(__u32 *)(entry) == 0)

#ifdef EXT4_XATTR_DEBUG
# define ea_idebug(inode, f...) do { \
		printk(KERN_DEBUG "inode %s:%lu: ", \
			inode->i_sb->s_id, inode->i_ino); \
		printk(f); \
		printk("\n"); \
	} while (0)
# define ea_bdebug(bh, f...) do { \
		char b[BDEVNAME_SIZE]; \
		printk(KERN_DEBUG "block %s:%lu: ", \
			bdevname(bh->b_bdev, b), \
			(unsigned long) bh->b_blocknr); \
		printk(f); \
		printk("\n"); \
	} while (0)
#else
# define ea_idebug(f...)
# define ea_bdebug(f...)
#endif

static void ext4_xattr_cache_insert(struct buffer_head *);
static struct buffer_head *ext4_xattr_cache_find(struct inode *,
						 struct ext4_xattr_header *,
						 struct mb_cache_entry **);
static void ext4_xattr_rehash(struct ext4_xattr_header *,
			      struct ext4_xattr_entry *);
static int ext4_xattr_list(struct dentry *dentry, char *buffer,
			   size_t buffer_size);

static struct mb_cache *ext4_xattr_cache;

static const struct xattr_handler *ext4_xattr_handler_map[] = {
	[EXT4_XATTR_INDEX_USER]		     = &ext4_xattr_user_handler,
#ifdef CONFIG_EXT4_FS_POSIX_ACL
	[EXT4_XATTR_INDEX_POSIX_ACL_ACCESS]  = &ext4_xattr_acl_access_handler,
	[EXT4_XATTR_INDEX_POSIX_ACL_DEFAULT] = &ext4_xattr_acl_default_handler,
#endif
	[EXT4_XATTR_INDEX_TRUSTED]	     = &ext4_xattr_trusted_handler,
#ifdef CONFIG_EXT4_FS_SECURITY
	[EXT4_XATTR_INDEX_SECURITY]	     = &ext4_xattr_security_handler,
#endif
};

const struct xattr_handler *ext4_xattr_handlers[] = {
	&ext4_xattr_user_handler,
	&ext4_xattr_trusted_handler,
#ifdef CONFIG_EXT4_FS_POSIX_ACL
	&ext4_xattr_acl_access_handler,
	&ext4_xattr_acl_default_handler,
#endif
#ifdef CONFIG_EXT4_FS_SECURITY
	&ext4_xattr_security_handler,
#endif
	NULL
};

static inline const struct xattr_handler *
ext4_xattr_handler(int name_index)
{
	const struct xattr_handler *handler = NULL;

	if (name_index > 0 && name_index < ARRAY_SIZE(ext4_xattr_handler_map))
		handler = ext4_xattr_handler_map[name_index];
	return handler;
}

/*
 * Inode operation listxattr()
 *
 * dentry->d_inode->i_mutex: don't care
 */
ssize_t
ext4_listxattr(struct dentry *dentry, char *buffer, size_t size)
{
	return ext4_xattr_list(dentry, buffer, size);
}

static int
ext4_xattr_check_names(struct ext4_xattr_entry *entry, void *end)
{
	while (!IS_LAST_ENTRY(entry)) {
		struct ext4_xattr_entry *next = EXT4_XATTR_NEXT(entry);
		if ((void *)next >= end)
			return -EIO;
		entry = next;
	}
	return 0;
}

static inline int
ext4_xattr_check_block(struct buffer_head *bh)
{
	int error;

	if (BHDR(bh)->h_magic != cpu_to_le32(EXT4_XATTR_MAGIC) ||
	    BHDR(bh)->h_blocks != cpu_to_le32(1))
		return -EIO;
	error = ext4_xattr_check_names(BFIRST(bh), bh->b_data + bh->b_size);
	return error;
}

static inline int
ext4_xattr_check_entry(struct ext4_xattr_entry *entry, size_t size)
{
	size_t value_size = le32_to_cpu(entry->e_value_size);

	if (entry->e_value_block != 0 || value_size > size ||
	    le16_to_cpu(entry->e_value_offs) + value_size > size)
		return -EIO;
	return 0;
}

static int
ext4_xattr_find_entry(struct ext4_xattr_entry **pentry, int name_index,
		      const char *name, size_t size, int sorted)
{
	struct ext4_xattr_entry *entry;
	size_t name_len;
	int cmp = 1;

	if (name == NULL)
		return -EINVAL;
	name_len = strlen(name);
	entry = *pentry;
	for (; !IS_LAST_ENTRY(entry); entry = EXT4_XATTR_NEXT(entry)) {
		cmp = name_index - entry->e_name_index;
		if (!cmp)
			cmp = name_len - entry->e_name_len;
		if (!cmp)
			cmp = memcmp(name, entry->e_name, name_len);
		if (cmp <= 0 && (sorted || cmp == 0))
			break;
	}
	*pentry = entry;
	if (!cmp && ext4_xattr_check_entry(entry, size))
			return -EIO;
	return cmp ? -ENODATA : 0;
}

static int
ext4_xattr_block_get(struct inode *inode, int name_index, const char *name,
		     void *buffer, size_t buffer_size)
{
	struct buffer_head *bh = NULL;
	struct ext4_xattr_entry *entry;
	size_t size;
	int error;

	ea_idebug(inode, "name=%d.%s, buffer=%p, buffer_size=%ld",
		  name_index, name, buffer, (long)buffer_size);

	error = -ENODATA;
	if (!EXT4_I(inode)->i_file_acl)
		goto cleanup;
	ea_idebug(inode, "reading block %u", EXT4_I(inode)->i_file_acl);
	bh = sb_bread(inode->i_sb, EXT4_I(inode)->i_file_acl);
	if (!bh)
		goto cleanup;
	ea_bdebug(bh, "b_count=%d, refcount=%d",
		atomic_read(&(bh->b_count)), le32_to_cpu(BHDR(bh)->h_refcount));
	if (ext4_xattr_check_block(bh)) {
bad_block:
		EXT4_ERROR_INODE(inode, "bad block %llu",
				 EXT4_I(inode)->i_file_acl);
		error = -EIO;
		goto cleanup;
	}
	ext4_xattr_cache_insert(bh);
	entry = BFIRST(bh);
	error = ext4_xattr_find_entry(&entry, name_index, name, bh->b_size, 1);
	if (error == -EIO)
		goto bad_block;
	if (error)
		goto cleanup;
	size = le32_to_cpu(entry->e_value_size);
	if (buffer) {
		error = -ERANGE;
		if (size > buffer_size)
			goto cleanup;
		memcpy(buffer, bh->b_data + le16_to_cpu(entry->e_value_offs),
		       size);
	}
	error = size;

cleanup:
	brelse(bh);
	return error;
}

static int
ext4_xattr_ibody_get(struct inode *inode, int name_index, const char *name,
		     void *buffer, size_t buffer_size)
{
	struct ext4_xattr_ibody_header *header;
	struct ext4_xattr_entry *entry;
	struct ext4_inode *raw_inode;
	struct ext4_iloc iloc;
	size_t size;
	void *end;
	int error;

	if (!ext4_test_inode_state(inode, EXT4_STATE_XATTR))
		return -ENODATA;
	error = ext4_get_inode_loc(inode, &iloc);
	if (error)
		return error;
	raw_inode = ext4_raw_inode(&iloc);
	header = IHDR(inode, raw_inode);
	entry = IFIRST(header);
	end = (void *)raw_inode + EXT4_SB(inode->i_sb)->s_inode_size;
	error = ext4_xattr_check_names(entry, end);
	if (error)
		goto cleanup;
	error = ext4_xattr_find_entry(&entry, name_index, name,
				      end - (void *)entry, 0);
	if (error)
		goto cleanup;
	size = le32_to_cpu(entry->e_value_size);
	if (buffer) {
		error = -ERANGE;
		if (size > buffer_size)
			goto cleanup;
		memcpy(buffer, (void *)IFIRST(header) +
		       le16_to_cpu(entry->e_value_offs), size);
	}
	error = size;

cleanup:
	brelse(iloc.bh);
	return error;
}

/*
 * ext4_xattr_get()
 *
 * Copy an extended attribute into the buffer
 * provided, or compute the buffer size required.
 * Buffer is NULL to compute the size of the buffer required.
 *
 * Returns a negative error number on failure, or the number of bytes
 * used / required on success.
 */
int
ext4_xattr_get(struct inode *inode, int name_index, const char *name,
	       void *buffer, size_t buffer_size)
{
	int error;

	down_read(&EXT4_I(inode)->xattr_sem);
	error = ext4_xattr_ibody_get(inode, name_index, name, buffer,
				     buffer_size);
	if (error == -ENODATA)
		error = ext4_xattr_block_get(inode, name_index, name, buffer,
					     buffer_size);
	up_read(&EXT4_I(inode)->xattr_sem);
	return error;
}

static int
ext4_xattr_list_entries(struct dentry *dentry, struct ext4_xattr_entry *entry,
			char *buffer, size_t buffer_size)
{
	size_t rest = buffer_size;

	for (; !IS_LAST_ENTRY(entry); entry = EXT4_XATTR_NEXT(entry)) {
		const struct xattr_handler *handler =
			ext4_xattr_handler(entry->e_name_index);

		if (handler) {
			size_t size = handler->list(dentry, buffer, rest,
						    entry->e_name,
						    entry->e_name_len,
						    handler->flags);
			if (buffer) {
				if (size > rest)
					return -ERANGE;
				buffer += size;
			}
			rest -= size;
		}
	}
	return buffer_size - rest;
}

static int
ext4_xattr_block_list(struct dentry *dentry, char *buffer, size_t buffer_size)
{
	struct inode *inode = dentry->d_inode;
	struct buffer_head *bh = NULL;
	int error;

	ea_idebug(inode, "buffer=%p, buffer_size=%ld",
		  buffer, (long)buffer_size);

	error = 0;
	if (!EXT4_I(inode)->i_file_acl)
		goto cleanup;
	ea_idebug(inode, "reading block %u", EXT4_I(inode)->i_file_acl);
	bh = sb_bread(inode->i_sb, EXT4_I(inode)->i_file_acl);
	error = -EIO;
	if (!bh)
		goto cleanup;
	ea_bdebug(bh, "b_count=%d, refcount=%d",
		atomic_read(&(bh->b_count)), le32_to_cpu(BHDR(bh)->h_refcount));
	if (ext4_xattr_check_block(bh)) {
		EXT4_ERROR_INODE(inode, "bad block %llu",
				 EXT4_I(inode)->i_file_acl);
		error = -EIO;
		goto cleanup;
	}
	ext4_xattr_cache_insert(bh);
	error = ext4_xattr_list_entries(dentry, BFIRST(bh), buffer, buffer_size);

cleanup:
	brelse(bh);

	return error;
}

static int
ext4_xattr_ibody_list(struct dentry *dentry, char *buffer, size_t buffer_size)
{
	struct inode *inode = dentry->d_inode;
	struct ext4_xattr_ibody_header *header;
	struct ext4_inode *raw_inode;
	struct ext4_iloc iloc;
	void *end;
	int error;

	if (!ext4_test_inode_state(inode, EXT4_STATE_XATTR))
		return 0;
	error = ext4_get_inode_loc(inode, &iloc);
	if (error)
		return error;
	raw_inode = ext4_raw_inode(&iloc);
	header = IHDR(inode, raw_inode);
	end = (void *)raw_inode + EXT4_SB(inode->i_sb)->s_inode_size;
	error = ext4_xattr_check_names(IFIRST(header), end);
	if (error)
		goto cleanup;
	error = ext4_xattr_list_entries(dentry, IFIRST(header),
					buffer, buffer_size);

cleanup:
	brelse(iloc.bh);
	return error;
}

/*
 * ext4_xattr_list()
 *
 * Copy a list of attribute names into the buffer
 * provided, or compute the buffer size required.
 * Buffer is NULL to compute the size of the buffer required.
 *
 * Returns a negative error number on failure, or the number of bytes
 * used / required on success.
 */
static int
ext4_xattr_list(struct dentry *dentry, char *buffer, size_t buffer_size)
{
	int ret, ret2;

	down_read(&EXT4_I(dentry->d_inode)->xattr_sem);
	ret = ret2 = ext4_xattr_ibody_list(dentry, buffer, buffer_size);
	if (ret < 0)
		goto errout;
	if (buffer) {
		buffer += ret;
		buffer_size -= ret;
	}
	ret = ext4_xattr_block_list(dentry, buffer, buffer_size);
	if (ret < 0)
		goto errout;
	ret += ret2;
errout:
	up_read(&EXT4_I(dentry->d_inode)->xattr_sem);
	return ret;
}

/*
 * If the EXT4_FEATURE_COMPAT_EXT_ATTR feature of this file system is
 * not set, set it.
 */
static void ext4_xattr_update_super_block(handle_t *handle,
					  struct super_block *sb)
{
	if (EXT4_HAS_COMPAT_FEATURE(sb, EXT4_FEATURE_COMPAT_EXT_ATTR))
		return;

	if (ext4_journal_get_write_access(handle, EXT4_SB(sb)->s_sbh) == 0) {
		EXT4_SET_COMPAT_FEATURE(sb, EXT4_FEATURE_COMPAT_EXT_ATTR);
		ext4_handle_dirty_super(handle, sb);
	}
}

/*
 * Release the xattr block BH: If the reference count is > 1, decrement
 * it; otherwise free the block.
 */
static void
ext4_xattr_release_block(handle_t *handle, struct inode *inode,
			 struct buffer_head *bh)
{
	struct mb_cache_entry *ce = NULL;
	int error = 0;

	ce = mb_cache_entry_get(ext4_xattr_cache, bh->b_bdev, bh->b_blocknr);
	error = ext4_journal_get_write_access(handle, bh);
	if (error)
		goto out;

	lock_buffer(bh);
	if (BHDR(bh)->h_refcount == cpu_to_le32(1)) {
		ea_bdebug(bh, "refcount now=0; freeing");
		if (ce)
			mb_cache_entry_free(ce);
		get_bh(bh);
		ext4_free_blocks(handle, inode, bh, 0, 1,
				 EXT4_FREE_BLOCKS_METADATA |
				 EXT4_FREE_BLOCKS_FORGET);
	} else {
		le32_add_cpu(&BHDR(bh)->h_refcount, -1);
		error = ext4_handle_dirty_metadata(handle, inode, bh);
		if (IS_SYNC(inode))
			ext4_handle_sync(handle);
		dquot_free_block(inode, 1);
		ea_bdebug(bh, "refcount now=%d; releasing",
			  le32_to_cpu(BHDR(bh)->h_refcount));
		if (ce)
			mb_cache_entry_release(ce);
	}
	unlock_buffer(bh);
out:
	ext4_std_error(inode->i_sb, error);
	return;
}

/*
 * Find the available free space for EAs. This also returns the total number of
 * bytes used by EA entries.
 */
static size_t ext4_xattr_free_space(struct ext4_xattr_entry *last,
				    size_t *min_offs, void *base, int *total)
{
	for (; !IS_LAST_ENTRY(last); last = EXT4_XATTR_NEXT(last)) {
		*total += EXT4_XATTR_LEN(last->e_name_len);
		if (!last->e_value_block && last->e_value_size) {
			size_t offs = le16_to_cpu(last->e_value_offs);
			if (offs < *min_offs)
				*min_offs = offs;
		}
	}
	return (*min_offs - ((void *)last - base) - sizeof(__u32));
}

struct ext4_xattr_info {
	int name_index;
	const char *name;
	const void *value;
	size_t value_len;
};

struct ext4_xattr_search {
	struct ext4_xattr_entry *first;
	void *base;
	void *end;
	struct ext4_xattr_entry *here;
	int not_found;
};

static int
ext4_xattr_set_entry(struct ext4_xattr_info *i, struct ext4_xattr_search *s)
{
	struct ext4_xattr_entry *last;
	size_t free, min_offs = s->end - s->base, name_len = strlen(i->name);

	/* Compute min_offs and last. */
	last = s->first;
	for (; !IS_LAST_ENTRY(last); last = EXT4_XATTR_NEXT(last)) {
		if (!last->e_value_block && last->e_value_size) {
			size_t offs = le16_to_cpu(last->e_value_offs);
			if (offs < min_offs)
				min_offs = offs;
		}
	}
	free = min_offs - ((void *)last - s->base) - sizeof(__u32);
	if (!s->not_found) {
		if (!s->here->e_value_block && s->here->e_value_size) {
			size_t size = le32_to_cpu(s->here->e_value_size);
			free += EXT4_XATTR_SIZE(size);
		}
		free += EXT4_XATTR_LEN(name_len);
	}
	if (i->value) {
		if (free < EXT4_XATTR_SIZE(i->value_len) ||
		    free < EXT4_XATTR_LEN(name_len) +
			   EXT4_XATTR_SIZE(i->value_len))
			return -ENOSPC;
	}

	if (i->value && s->not_found) {
		/* Insert the new name. */
		size_t size = EXT4_XATTR_LEN(name_len);
		size_t rest = (void *)last - (void *)s->here + sizeof(__u32);
		memmove((void *)s->here + size, s->here, rest);
		memset(s->here, 0, size);
		s->here->e_name_index = i->name_index;
		s->here->e_name_len = name_len;
		memcpy(s->here->e_name, i->name, name_len);
	} else {
		if (!s->here->e_value_block && s->here->e_value_size) {
			void *first_val = s->base + min_offs;
			size_t offs = le16_to_cpu(s->here->e_value_offs);
			void *val = s->base + offs;
			size_t size = EXT4_XATTR_SIZE(
				le32_to_cpu(s->here->e_value_size));

			if (i->value && size == EXT4_XATTR_SIZE(i->value_len)) {
				/* The old and the new value have the same
				   size. Just replace. */
				s->here->e_value_size =
					cpu_to_le32(i->value_len);
				memset(val + size - EXT4_XATTR_PAD, 0,
				       EXT4_XATTR_PAD); /* Clear pad bytes. */
				memcpy(val, i->value, i->value_len);
				return 0;
			}

			/* Remove the old value. */
			memmove(first_val + size, first_val, val - first_val);
			memset(first_val, 0, size);
			s->here->e_value_size = 0;
			s->here->e_value_offs = 0;
			min_offs += size;

			/* Adjust all value offsets. */
			last = s->first;
			while (!IS_LAST_ENTRY(last)) {
				size_t o = le16_to_cpu(last->e_value_offs);
				if (!last->e_value_block &&
				    last->e_value_size && o < offs)
					last->e_value_offs =
						cpu_to_le16(o + size);
				last = EXT4_XATTR_NEXT(last);
			}
		}
		if (!i->value) {
			/* Remove the old name. */
			size_t size = EXT4_XATTR_LEN(name_len);
			last = ENTRY((void *)last - size);
			memmove(s->here, (void *)s->here + size,
				(void *)last - (void *)s->here + sizeof(__u32));
			memset(last, 0, size);
		}
	}

	if (i->value) {
		/* Insert the new value. */
		s->here->e_value_size = cpu_to_le32(i->value_len);
		if (i->value_len) {
			size_t size = EXT4_XATTR_SIZE(i->value_len);
			void *val = s->base + min_offs - size;
			s->here->e_value_offs = cpu_to_le16(min_offs - size);
			memset(val + size - EXT4_XATTR_PAD, 0,
			       EXT4_XATTR_PAD); /* Clear the pad bytes. */
			memcpy(val, i->value, i->value_len);
		}
	}
	return 0;
}

struct ext4_xattr_block_find {
	struct ext4_xattr_search s;
	struct buffer_head *bh;
};

static int
ext4_xattr_block_find(struct inode *inode, struct ext4_xattr_info *i,
		      struct ext4_xattr_block_find *bs)
{
	struct super_block *sb = inode->i_sb;
	int error;

	ea_idebug(inode, "name=%d.%s, value=%p, value_len=%ld",
		  i->name_index, i->name, i->value, (long)i->value_len);

	if (EXT4_I(inode)->i_file_acl) {
		/* The inode already has an extended attribute block. */
		bs->bh = sb_bread(sb, EXT4_I(inode)->i_file_acl);
		error = -EIO;
		if (!bs->bh)
			goto cleanup;
		ea_bdebug(bs->bh, "b_count=%d, refcount=%d",
			atomic_read(&(bs->bh->b_count)),
			le32_to_cpu(BHDR(bs->bh)->h_refcount));
		if (ext4_xattr_check_block(bs->bh)) {
			EXT4_ERROR_INODE(inode, "bad block %llu",
					 EXT4_I(inode)->i_file_acl);
			error = -EIO;
			goto cleanup;
		}
		/* Find the named attribute. */
		bs->s.base = BHDR(bs->bh);
		bs->s.first = BFIRST(bs->bh);
		bs->s.end = bs->bh->b_data + bs->bh->b_size;
		bs->s.here = bs->s.first;
		error = ext4_xattr_find_entry(&bs->s.here, i->name_index,
					      i->name, bs->bh->b_size, 1);
		if (error && error != -ENODATA)
			goto cleanup;
		bs->s.not_found = error;
	}
	error = 0;

cleanup:
	return error;
}

static int
ext4_xattr_block_set(handle_t *handle, struct inode *inode,
		     struct ext4_xattr_info *i,
		     struct ext4_xattr_block_find *bs)
{
	struct super_block *sb = inode->i_sb;
	struct buffer_head *new_bh = NULL;
	struct ext4_xattr_search *s = &bs->s;
	struct mb_cache_entry *ce = NULL;
	int error = 0;

#define header(x) ((struct ext4_xattr_header *)(x))

	if (i->value && i->value_len > sb->s_blocksize)
		return -ENOSPC;
	if (s->base) {
		ce = mb_cache_entry_get(ext4_xattr_cache, bs->bh->b_bdev,
					bs->bh->b_blocknr);
		error = ext4_journal_get_write_access(handle, bs->bh);
		if (error)
			goto cleanup;
		lock_buffer(bs->bh);

		if (header(s->base)->h_refcount == cpu_to_le32(1)) {
			if (ce) {
				mb_cache_entry_free(ce);
				ce = NULL;
			}
			ea_bdebug(bs->bh, "modifying in-place");
			error = ext4_xattr_set_entry(i, s);
			if (!error) {
				if (!IS_LAST_ENTRY(s->first))
					ext4_xattr_rehash(header(s->base),
							  s->here);
				ext4_xattr_cache_insert(bs->bh);
			}
			unlock_buffer(bs->bh);
			if (error == -EIO)
				goto bad_block;
			if (!error)
				error = ext4_handle_dirty_metadata(handle,
								   inode,
								   bs->bh);
			if (error)
				goto cleanup;
			goto inserted;
		} else {
			int offset = (char *)s->here - bs->bh->b_data;

			unlock_buffer(bs->bh);
<<<<<<< HEAD
#ifdef CONFIG_EXT4_FS_SNAPSHOT_JOURNAL_RELEASE
			error = ext4_journal_release_buffer(handle, bs->bh);
			if (error)
				goto cleanup;
#else
			jbd2_journal_release_buffer(handle, bs->bh);
#endif
=======
			ext4_handle_release_buffer(handle, bs->bh);
>>>>>>> d5fa928b
			if (ce) {
				mb_cache_entry_release(ce);
				ce = NULL;
			}
			ea_bdebug(bs->bh, "cloning");
			s->base = kmalloc(bs->bh->b_size, GFP_NOFS);
			error = -ENOMEM;
			if (s->base == NULL)
				goto cleanup;
			memcpy(s->base, BHDR(bs->bh), bs->bh->b_size);
			s->first = ENTRY(header(s->base)+1);
			header(s->base)->h_refcount = cpu_to_le32(1);
			s->here = ENTRY(s->base + offset);
			s->end = s->base + bs->bh->b_size;
		}
	} else {
		/* Allocate a buffer where we construct the new block. */
		s->base = kzalloc(sb->s_blocksize, GFP_NOFS);
		/* assert(header == s->base) */
		error = -ENOMEM;
		if (s->base == NULL)
			goto cleanup;
		header(s->base)->h_magic = cpu_to_le32(EXT4_XATTR_MAGIC);
		header(s->base)->h_blocks = cpu_to_le32(1);
		header(s->base)->h_refcount = cpu_to_le32(1);
		s->first = ENTRY(header(s->base)+1);
		s->here = ENTRY(header(s->base)+1);
		s->end = s->base + sb->s_blocksize;
	}

	error = ext4_xattr_set_entry(i, s);
	if (error == -EIO)
		goto bad_block;
	if (error)
		goto cleanup;
	if (!IS_LAST_ENTRY(s->first))
		ext4_xattr_rehash(header(s->base), s->here);

inserted:
	if (!IS_LAST_ENTRY(s->first)) {
		new_bh = ext4_xattr_cache_find(inode, header(s->base), &ce);
		if (new_bh) {
			/* We found an identical block in the cache. */
			if (new_bh == bs->bh)
				ea_bdebug(new_bh, "keeping");
			else {
				/* The old block is released after updating
				   the inode. */
				error = dquot_alloc_block(inode, 1);
				if (error)
					goto cleanup;
				error = ext4_journal_get_write_access(handle,
								      new_bh);
				if (error)
					goto cleanup_dquot;
				lock_buffer(new_bh);
				le32_add_cpu(&BHDR(new_bh)->h_refcount, 1);
				ea_bdebug(new_bh, "reusing; refcount now=%d",
					le32_to_cpu(BHDR(new_bh)->h_refcount));
				unlock_buffer(new_bh);
				error = ext4_handle_dirty_metadata(handle,
								   inode,
								   new_bh);
				if (error)
					goto cleanup_dquot;
			}
			mb_cache_entry_release(ce);
			ce = NULL;
		} else if (bs->bh && s->base == bs->bh->b_data) {
			/* We were modifying this block in-place. */
			ea_bdebug(bs->bh, "keeping this block");
			new_bh = bs->bh;
			get_bh(new_bh);
		} else {
			/* We need to allocate a new block */
			ext4_fsblk_t goal, block;

			goal = ext4_group_first_block_no(sb,
						EXT4_I(inode)->i_block_group);

			/* non-extent files can't have physical blocks past 2^32 */
			if (!(ext4_test_inode_flag(inode, EXT4_INODE_EXTENTS)))
				goal = goal & EXT4_MAX_BLOCK_FILE_PHYS;

			block = ext4_new_meta_blocks(handle, inode,
						  goal, NULL, &error);
			if (error)
				goto cleanup;

			if (!(ext4_test_inode_flag(inode, EXT4_INODE_EXTENTS)))
				BUG_ON(block > EXT4_MAX_BLOCK_FILE_PHYS);

			ea_idebug(inode, "creating block %d", block);

			new_bh = sb_getblk(sb, block);
			if (!new_bh) {
getblk_failed:
				ext4_free_blocks(handle, inode, 0, block, 1,
						 EXT4_FREE_BLOCKS_METADATA);
				error = -EIO;
				goto cleanup;
			}
			lock_buffer(new_bh);
			error = ext4_journal_get_create_access(handle, new_bh);
			if (error) {
				unlock_buffer(new_bh);
				goto getblk_failed;
			}
			memcpy(new_bh->b_data, s->base, new_bh->b_size);
			set_buffer_uptodate(new_bh);
			unlock_buffer(new_bh);
			ext4_xattr_cache_insert(new_bh);
			error = ext4_handle_dirty_metadata(handle,
							   inode, new_bh);
			if (error)
				goto cleanup;
		}
	}

	/* Update the inode. */
	EXT4_I(inode)->i_file_acl = new_bh ? new_bh->b_blocknr : 0;

	/* Drop the previous xattr block. */
	if (bs->bh && bs->bh != new_bh)
		ext4_xattr_release_block(handle, inode, bs->bh);
	error = 0;

cleanup:
	if (ce)
		mb_cache_entry_release(ce);
	brelse(new_bh);
	if (!(bs->bh && s->base == bs->bh->b_data))
		kfree(s->base);

	return error;

cleanup_dquot:
	dquot_free_block(inode, 1);
	goto cleanup;

bad_block:
	EXT4_ERROR_INODE(inode, "bad block %llu",
			 EXT4_I(inode)->i_file_acl);
	goto cleanup;

#undef header
}

struct ext4_xattr_ibody_find {
	struct ext4_xattr_search s;
	struct ext4_iloc iloc;
};

static int
ext4_xattr_ibody_find(struct inode *inode, struct ext4_xattr_info *i,
		      struct ext4_xattr_ibody_find *is)
{
	struct ext4_xattr_ibody_header *header;
	struct ext4_inode *raw_inode;
	int error;

	if (EXT4_I(inode)->i_extra_isize == 0)
		return 0;
	raw_inode = ext4_raw_inode(&is->iloc);
	header = IHDR(inode, raw_inode);
	is->s.base = is->s.first = IFIRST(header);
	is->s.here = is->s.first;
	is->s.end = (void *)raw_inode + EXT4_SB(inode->i_sb)->s_inode_size;
	if (ext4_test_inode_state(inode, EXT4_STATE_XATTR)) {
		error = ext4_xattr_check_names(IFIRST(header), is->s.end);
		if (error)
			return error;
		/* Find the named attribute. */
		error = ext4_xattr_find_entry(&is->s.here, i->name_index,
					      i->name, is->s.end -
					      (void *)is->s.base, 0);
		if (error && error != -ENODATA)
			return error;
		is->s.not_found = error;
	}
	return 0;
}

static int
ext4_xattr_ibody_set(handle_t *handle, struct inode *inode,
		     struct ext4_xattr_info *i,
		     struct ext4_xattr_ibody_find *is)
{
	struct ext4_xattr_ibody_header *header;
	struct ext4_xattr_search *s = &is->s;
	int error;

	if (EXT4_I(inode)->i_extra_isize == 0)
		return -ENOSPC;
	error = ext4_xattr_set_entry(i, s);
	if (error)
		return error;
	header = IHDR(inode, ext4_raw_inode(&is->iloc));
	if (!IS_LAST_ENTRY(s->first)) {
		header->h_magic = cpu_to_le32(EXT4_XATTR_MAGIC);
		ext4_set_inode_state(inode, EXT4_STATE_XATTR);
	} else {
		header->h_magic = cpu_to_le32(0);
		ext4_clear_inode_state(inode, EXT4_STATE_XATTR);
	}
	return 0;
}

/*
 * ext4_xattr_set_handle()
 *
 * Create, replace or remove an extended attribute for this inode.  Value
 * is NULL to remove an existing extended attribute, and non-NULL to
 * either replace an existing extended attribute, or create a new extended
 * attribute. The flags XATTR_REPLACE and XATTR_CREATE
 * specify that an extended attribute must exist and must not exist
 * previous to the call, respectively.
 *
 * Returns 0, or a negative error number on failure.
 */
int
ext4_xattr_set_handle(handle_t *handle, struct inode *inode, int name_index,
		      const char *name, const void *value, size_t value_len,
		      int flags)
{
	struct ext4_xattr_info i = {
		.name_index = name_index,
		.name = name,
		.value = value,
		.value_len = value_len,

	};
	struct ext4_xattr_ibody_find is = {
		.s = { .not_found = -ENODATA, },
	};
	struct ext4_xattr_block_find bs = {
		.s = { .not_found = -ENODATA, },
	};
	unsigned long no_expand;
	int error;

	if (!name)
		return -EINVAL;
	if (strlen(name) > 255)
		return -ERANGE;
	down_write(&EXT4_I(inode)->xattr_sem);
	no_expand = ext4_test_inode_state(inode, EXT4_STATE_NO_EXPAND);
	ext4_set_inode_state(inode, EXT4_STATE_NO_EXPAND);

	error = ext4_get_inode_loc(inode, &is.iloc);
	if (error)
		goto cleanup;

	error = ext4_journal_get_write_access(handle, is.iloc.bh);
	if (error)
		goto cleanup;

	if (ext4_test_inode_state(inode, EXT4_STATE_NEW)) {
		struct ext4_inode *raw_inode = ext4_raw_inode(&is.iloc);
		memset(raw_inode, 0, EXT4_SB(inode->i_sb)->s_inode_size);
		ext4_clear_inode_state(inode, EXT4_STATE_NEW);
	}

	error = ext4_xattr_ibody_find(inode, &i, &is);
	if (error)
		goto cleanup;
	if (is.s.not_found)
		error = ext4_xattr_block_find(inode, &i, &bs);
	if (error)
		goto cleanup;
	if (is.s.not_found && bs.s.not_found) {
		error = -ENODATA;
		if (flags & XATTR_REPLACE)
			goto cleanup;
		error = 0;
		if (!value)
			goto cleanup;
	} else {
		error = -EEXIST;
		if (flags & XATTR_CREATE)
			goto cleanup;
	}
	if (!value) {
		if (!is.s.not_found)
			error = ext4_xattr_ibody_set(handle, inode, &i, &is);
		else if (!bs.s.not_found)
			error = ext4_xattr_block_set(handle, inode, &i, &bs);
	} else {
		error = ext4_xattr_ibody_set(handle, inode, &i, &is);
		if (!error && !bs.s.not_found) {
			i.value = NULL;
			error = ext4_xattr_block_set(handle, inode, &i, &bs);
		} else if (error == -ENOSPC) {
			if (EXT4_I(inode)->i_file_acl && !bs.s.base) {
				error = ext4_xattr_block_find(inode, &i, &bs);
				if (error)
					goto cleanup;
			}
			error = ext4_xattr_block_set(handle, inode, &i, &bs);
			if (error)
				goto cleanup;
			if (!is.s.not_found) {
				i.value = NULL;
				error = ext4_xattr_ibody_set(handle, inode, &i,
							     &is);
			}
		}
	}
	if (!error) {
		ext4_xattr_update_super_block(handle, inode->i_sb);
		inode->i_ctime = ext4_current_time(inode);
		if (!value)
			ext4_clear_inode_state(inode, EXT4_STATE_NO_EXPAND);
		error = ext4_mark_iloc_dirty(handle, inode, &is.iloc);
		/*
		 * The bh is consumed by ext4_mark_iloc_dirty, even with
		 * error != 0.
		 */
		is.iloc.bh = NULL;
		if (IS_SYNC(inode))
			ext4_handle_sync(handle);
	}

cleanup:
	brelse(is.iloc.bh);
	brelse(bs.bh);
	if (no_expand == 0)
		ext4_clear_inode_state(inode, EXT4_STATE_NO_EXPAND);
	up_write(&EXT4_I(inode)->xattr_sem);
	return error;
}

/*
 * ext4_xattr_set()
 *
 * Like ext4_xattr_set_handle, but start from an inode. This extended
 * attribute modification is a filesystem transaction by itself.
 *
 * Returns 0, or a negative error number on failure.
 */
int
ext4_xattr_set(struct inode *inode, int name_index, const char *name,
	       const void *value, size_t value_len, int flags)
{
	handle_t *handle;
	int error, retries = 0;

retry:
	handle = ext4_journal_start(inode, EXT4_DATA_TRANS_BLOCKS(inode->i_sb));
	if (IS_ERR(handle)) {
		error = PTR_ERR(handle);
	} else {
		int error2;

		error = ext4_xattr_set_handle(handle, inode, name_index, name,
					      value, value_len, flags);
		error2 = ext4_journal_stop(handle);
		if (error == -ENOSPC &&
		    ext4_should_retry_alloc(inode->i_sb, &retries))
			goto retry;
		if (error == 0)
			error = error2;
	}

	return error;
}

/*
 * Shift the EA entries in the inode to create space for the increased
 * i_extra_isize.
 */
static void ext4_xattr_shift_entries(struct ext4_xattr_entry *entry,
				     int value_offs_shift, void *to,
				     void *from, size_t n, int blocksize)
{
	struct ext4_xattr_entry *last = entry;
	int new_offs;

	/* Adjust the value offsets of the entries */
	for (; !IS_LAST_ENTRY(last); last = EXT4_XATTR_NEXT(last)) {
		if (!last->e_value_block && last->e_value_size) {
			new_offs = le16_to_cpu(last->e_value_offs) +
							value_offs_shift;
			BUG_ON(new_offs + le32_to_cpu(last->e_value_size)
				 > blocksize);
			last->e_value_offs = cpu_to_le16(new_offs);
		}
	}
	/* Shift the entries by n bytes */
	memmove(to, from, n);
}

/*
 * Expand an inode by new_extra_isize bytes when EAs are present.
 * Returns 0 on success or negative error number on failure.
 */
int ext4_expand_extra_isize_ea(struct inode *inode, int new_extra_isize,
			       struct ext4_inode *raw_inode, handle_t *handle)
{
	struct ext4_xattr_ibody_header *header;
	struct ext4_xattr_entry *entry, *last, *first;
	struct buffer_head *bh = NULL;
	struct ext4_xattr_ibody_find *is = NULL;
	struct ext4_xattr_block_find *bs = NULL;
	char *buffer = NULL, *b_entry_name = NULL;
	size_t min_offs, free;
	int total_ino, total_blk;
	void *base, *start, *end;
	int extra_isize = 0, error = 0, tried_min_extra_isize = 0;
	int s_min_extra_isize = le16_to_cpu(EXT4_SB(inode->i_sb)->s_es->s_min_extra_isize);

	down_write(&EXT4_I(inode)->xattr_sem);
retry:
	if (EXT4_I(inode)->i_extra_isize >= new_extra_isize) {
		up_write(&EXT4_I(inode)->xattr_sem);
		return 0;
	}

	header = IHDR(inode, raw_inode);
	entry = IFIRST(header);

	/*
	 * Check if enough free space is available in the inode to shift the
	 * entries ahead by new_extra_isize.
	 */

	base = start = entry;
	end = (void *)raw_inode + EXT4_SB(inode->i_sb)->s_inode_size;
	min_offs = end - base;
	last = entry;
	total_ino = sizeof(struct ext4_xattr_ibody_header);

	free = ext4_xattr_free_space(last, &min_offs, base, &total_ino);
	if (free >= new_extra_isize) {
		entry = IFIRST(header);
		ext4_xattr_shift_entries(entry,	EXT4_I(inode)->i_extra_isize
				- new_extra_isize, (void *)raw_inode +
				EXT4_GOOD_OLD_INODE_SIZE + new_extra_isize,
				(void *)header, total_ino,
				inode->i_sb->s_blocksize);
		EXT4_I(inode)->i_extra_isize = new_extra_isize;
		error = 0;
		goto cleanup;
	}

	/*
	 * Enough free space isn't available in the inode, check if
	 * EA block can hold new_extra_isize bytes.
	 */
	if (EXT4_I(inode)->i_file_acl) {
		bh = sb_bread(inode->i_sb, EXT4_I(inode)->i_file_acl);
		error = -EIO;
		if (!bh)
			goto cleanup;
		if (ext4_xattr_check_block(bh)) {
			EXT4_ERROR_INODE(inode, "bad block %llu",
					 EXT4_I(inode)->i_file_acl);
			error = -EIO;
			goto cleanup;
		}
		base = BHDR(bh);
		first = BFIRST(bh);
		end = bh->b_data + bh->b_size;
		min_offs = end - base;
		free = ext4_xattr_free_space(first, &min_offs, base,
					     &total_blk);
		if (free < new_extra_isize) {
			if (!tried_min_extra_isize && s_min_extra_isize) {
				tried_min_extra_isize++;
				new_extra_isize = s_min_extra_isize;
				brelse(bh);
				goto retry;
			}
			error = -1;
			goto cleanup;
		}
	} else {
		free = inode->i_sb->s_blocksize;
	}

	while (new_extra_isize > 0) {
		size_t offs, size, entry_size;
		struct ext4_xattr_entry *small_entry = NULL;
		struct ext4_xattr_info i = {
			.value = NULL,
			.value_len = 0,
		};
		unsigned int total_size;  /* EA entry size + value size */
		unsigned int shift_bytes; /* No. of bytes to shift EAs by? */
		unsigned int min_total_size = ~0U;

		is = kzalloc(sizeof(struct ext4_xattr_ibody_find), GFP_NOFS);
		bs = kzalloc(sizeof(struct ext4_xattr_block_find), GFP_NOFS);
		if (!is || !bs) {
			error = -ENOMEM;
			goto cleanup;
		}

		is->s.not_found = -ENODATA;
		bs->s.not_found = -ENODATA;
		is->iloc.bh = NULL;
		bs->bh = NULL;

		last = IFIRST(header);
		/* Find the entry best suited to be pushed into EA block */
		entry = NULL;
		for (; !IS_LAST_ENTRY(last); last = EXT4_XATTR_NEXT(last)) {
			total_size =
			EXT4_XATTR_SIZE(le32_to_cpu(last->e_value_size)) +
					EXT4_XATTR_LEN(last->e_name_len);
			if (total_size <= free && total_size < min_total_size) {
				if (total_size < new_extra_isize) {
					small_entry = last;
				} else {
					entry = last;
					min_total_size = total_size;
				}
			}
		}

		if (entry == NULL) {
			if (small_entry) {
				entry = small_entry;
			} else {
				if (!tried_min_extra_isize &&
				    s_min_extra_isize) {
					tried_min_extra_isize++;
					new_extra_isize = s_min_extra_isize;
					goto retry;
				}
				error = -1;
				goto cleanup;
			}
		}
		offs = le16_to_cpu(entry->e_value_offs);
		size = le32_to_cpu(entry->e_value_size);
		entry_size = EXT4_XATTR_LEN(entry->e_name_len);
		i.name_index = entry->e_name_index,
		buffer = kmalloc(EXT4_XATTR_SIZE(size), GFP_NOFS);
		b_entry_name = kmalloc(entry->e_name_len + 1, GFP_NOFS);
		if (!buffer || !b_entry_name) {
			error = -ENOMEM;
			goto cleanup;
		}
		/* Save the entry name and the entry value */
		memcpy(buffer, (void *)IFIRST(header) + offs,
		       EXT4_XATTR_SIZE(size));
		memcpy(b_entry_name, entry->e_name, entry->e_name_len);
		b_entry_name[entry->e_name_len] = '\0';
		i.name = b_entry_name;

		error = ext4_get_inode_loc(inode, &is->iloc);
		if (error)
			goto cleanup;

		error = ext4_xattr_ibody_find(inode, &i, is);
		if (error)
			goto cleanup;

		/* Remove the chosen entry from the inode */
		error = ext4_xattr_ibody_set(handle, inode, &i, is);
		if (error)
			goto cleanup;

		entry = IFIRST(header);
		if (entry_size + EXT4_XATTR_SIZE(size) >= new_extra_isize)
			shift_bytes = new_extra_isize;
		else
			shift_bytes = entry_size + size;
		/* Adjust the offsets and shift the remaining entries ahead */
		ext4_xattr_shift_entries(entry, EXT4_I(inode)->i_extra_isize -
			shift_bytes, (void *)raw_inode +
			EXT4_GOOD_OLD_INODE_SIZE + extra_isize + shift_bytes,
			(void *)header, total_ino - entry_size,
			inode->i_sb->s_blocksize);

		extra_isize += shift_bytes;
		new_extra_isize -= shift_bytes;
		EXT4_I(inode)->i_extra_isize = extra_isize;

		i.name = b_entry_name;
		i.value = buffer;
		i.value_len = size;
		error = ext4_xattr_block_find(inode, &i, bs);
		if (error)
			goto cleanup;

		/* Add entry which was removed from the inode into the block */
		error = ext4_xattr_block_set(handle, inode, &i, bs);
		if (error)
			goto cleanup;
		kfree(b_entry_name);
		kfree(buffer);
		b_entry_name = NULL;
		buffer = NULL;
		brelse(is->iloc.bh);
		kfree(is);
		kfree(bs);
	}
	brelse(bh);
	up_write(&EXT4_I(inode)->xattr_sem);
	return 0;

cleanup:
	kfree(b_entry_name);
	kfree(buffer);
	if (is)
		brelse(is->iloc.bh);
	kfree(is);
	kfree(bs);
	brelse(bh);
	up_write(&EXT4_I(inode)->xattr_sem);
	return error;
}



/*
 * ext4_xattr_delete_inode()
 *
 * Free extended attribute resources associated with this inode. This
 * is called immediately before an inode is freed. We have exclusive
 * access to the inode.
 */
void
ext4_xattr_delete_inode(handle_t *handle, struct inode *inode)
{
	struct buffer_head *bh = NULL;

	if (!EXT4_I(inode)->i_file_acl)
		goto cleanup;
	bh = sb_bread(inode->i_sb, EXT4_I(inode)->i_file_acl);
	if (!bh) {
		EXT4_ERROR_INODE(inode, "block %llu read error",
				 EXT4_I(inode)->i_file_acl);
		goto cleanup;
	}
	if (BHDR(bh)->h_magic != cpu_to_le32(EXT4_XATTR_MAGIC) ||
	    BHDR(bh)->h_blocks != cpu_to_le32(1)) {
		EXT4_ERROR_INODE(inode, "bad block %llu",
				 EXT4_I(inode)->i_file_acl);
		goto cleanup;
	}
	ext4_xattr_release_block(handle, inode, bh);
	EXT4_I(inode)->i_file_acl = 0;

cleanup:
	brelse(bh);
}

/*
 * ext4_xattr_put_super()
 *
 * This is called when a file system is unmounted.
 */
void
ext4_xattr_put_super(struct super_block *sb)
{
	mb_cache_shrink(sb->s_bdev);
}

/*
 * ext4_xattr_cache_insert()
 *
 * Create a new entry in the extended attribute cache, and insert
 * it unless such an entry is already in the cache.
 *
 * Returns 0, or a negative error number on failure.
 */
static void
ext4_xattr_cache_insert(struct buffer_head *bh)
{
	__u32 hash = le32_to_cpu(BHDR(bh)->h_hash);
	struct mb_cache_entry *ce;
	int error;

	ce = mb_cache_entry_alloc(ext4_xattr_cache, GFP_NOFS);
	if (!ce) {
		ea_bdebug(bh, "out of memory");
		return;
	}
	error = mb_cache_entry_insert(ce, bh->b_bdev, bh->b_blocknr, hash);
	if (error) {
		mb_cache_entry_free(ce);
		if (error == -EBUSY) {
			ea_bdebug(bh, "already in cache");
			error = 0;
		}
	} else {
		ea_bdebug(bh, "inserting [%x]", (int)hash);
		mb_cache_entry_release(ce);
	}
}

/*
 * ext4_xattr_cmp()
 *
 * Compare two extended attribute blocks for equality.
 *
 * Returns 0 if the blocks are equal, 1 if they differ, and
 * a negative error number on errors.
 */
static int
ext4_xattr_cmp(struct ext4_xattr_header *header1,
	       struct ext4_xattr_header *header2)
{
	struct ext4_xattr_entry *entry1, *entry2;

	entry1 = ENTRY(header1+1);
	entry2 = ENTRY(header2+1);
	while (!IS_LAST_ENTRY(entry1)) {
		if (IS_LAST_ENTRY(entry2))
			return 1;
		if (entry1->e_hash != entry2->e_hash ||
		    entry1->e_name_index != entry2->e_name_index ||
		    entry1->e_name_len != entry2->e_name_len ||
		    entry1->e_value_size != entry2->e_value_size ||
		    memcmp(entry1->e_name, entry2->e_name, entry1->e_name_len))
			return 1;
		if (entry1->e_value_block != 0 || entry2->e_value_block != 0)
			return -EIO;
		if (memcmp((char *)header1 + le16_to_cpu(entry1->e_value_offs),
			   (char *)header2 + le16_to_cpu(entry2->e_value_offs),
			   le32_to_cpu(entry1->e_value_size)))
			return 1;

		entry1 = EXT4_XATTR_NEXT(entry1);
		entry2 = EXT4_XATTR_NEXT(entry2);
	}
	if (!IS_LAST_ENTRY(entry2))
		return 1;
	return 0;
}

/*
 * ext4_xattr_cache_find()
 *
 * Find an identical extended attribute block.
 *
 * Returns a pointer to the block found, or NULL if such a block was
 * not found or an error occurred.
 */
static struct buffer_head *
ext4_xattr_cache_find(struct inode *inode, struct ext4_xattr_header *header,
		      struct mb_cache_entry **pce)
{
	__u32 hash = le32_to_cpu(header->h_hash);
	struct mb_cache_entry *ce;

	if (!header->h_hash)
		return NULL;  /* never share */
	ea_idebug(inode, "looking for cached blocks [%x]", (int)hash);
again:
	ce = mb_cache_entry_find_first(ext4_xattr_cache, inode->i_sb->s_bdev,
				       hash);
	while (ce) {
		struct buffer_head *bh;

		if (IS_ERR(ce)) {
			if (PTR_ERR(ce) == -EAGAIN)
				goto again;
			break;
		}
		bh = sb_bread(inode->i_sb, ce->e_block);
		if (!bh) {
			EXT4_ERROR_INODE(inode, "block %lu read error",
					 (unsigned long) ce->e_block);
		} else if (le32_to_cpu(BHDR(bh)->h_refcount) >=
				EXT4_XATTR_REFCOUNT_MAX) {
			ea_idebug(inode, "block %lu refcount %d>=%d",
				  (unsigned long) ce->e_block,
				  le32_to_cpu(BHDR(bh)->h_refcount),
					  EXT4_XATTR_REFCOUNT_MAX);
		} else if (ext4_xattr_cmp(header, BHDR(bh)) == 0) {
			*pce = ce;
			return bh;
		}
		brelse(bh);
		ce = mb_cache_entry_find_next(ce, inode->i_sb->s_bdev, hash);
	}
	return NULL;
}

#define NAME_HASH_SHIFT 5
#define VALUE_HASH_SHIFT 16

/*
 * ext4_xattr_hash_entry()
 *
 * Compute the hash of an extended attribute.
 */
static inline void ext4_xattr_hash_entry(struct ext4_xattr_header *header,
					 struct ext4_xattr_entry *entry)
{
	__u32 hash = 0;
	char *name = entry->e_name;
	int n;

	for (n = 0; n < entry->e_name_len; n++) {
		hash = (hash << NAME_HASH_SHIFT) ^
		       (hash >> (8*sizeof(hash) - NAME_HASH_SHIFT)) ^
		       *name++;
	}

	if (entry->e_value_block == 0 && entry->e_value_size != 0) {
		__le32 *value = (__le32 *)((char *)header +
			le16_to_cpu(entry->e_value_offs));
		for (n = (le32_to_cpu(entry->e_value_size) +
		     EXT4_XATTR_ROUND) >> EXT4_XATTR_PAD_BITS; n; n--) {
			hash = (hash << VALUE_HASH_SHIFT) ^
			       (hash >> (8*sizeof(hash) - VALUE_HASH_SHIFT)) ^
			       le32_to_cpu(*value++);
		}
	}
	entry->e_hash = cpu_to_le32(hash);
}

#undef NAME_HASH_SHIFT
#undef VALUE_HASH_SHIFT

#define BLOCK_HASH_SHIFT 16

/*
 * ext4_xattr_rehash()
 *
 * Re-compute the extended attribute hash value after an entry has changed.
 */
static void ext4_xattr_rehash(struct ext4_xattr_header *header,
			      struct ext4_xattr_entry *entry)
{
	struct ext4_xattr_entry *here;
	__u32 hash = 0;

	ext4_xattr_hash_entry(header, entry);
	here = ENTRY(header+1);
	while (!IS_LAST_ENTRY(here)) {
		if (!here->e_hash) {
			/* Block is not shared if an entry's hash value == 0 */
			hash = 0;
			break;
		}
		hash = (hash << BLOCK_HASH_SHIFT) ^
		       (hash >> (8*sizeof(hash) - BLOCK_HASH_SHIFT)) ^
		       le32_to_cpu(here->e_hash);
		here = EXT4_XATTR_NEXT(here);
	}
	header->h_hash = cpu_to_le32(hash);
}

#undef BLOCK_HASH_SHIFT

int __init
ext4_init_xattr(void)
{
	ext4_xattr_cache = mb_cache_create("ext4_xattr", 6);
	if (!ext4_xattr_cache)
		return -ENOMEM;
	return 0;
}

void
ext4_exit_xattr(void)
{
	if (ext4_xattr_cache)
		mb_cache_destroy(ext4_xattr_cache);
	ext4_xattr_cache = NULL;
}<|MERGE_RESOLUTION|>--- conflicted
+++ resolved
@@ -735,17 +735,13 @@
 			int offset = (char *)s->here - bs->bh->b_data;
 
 			unlock_buffer(bs->bh);
-<<<<<<< HEAD
 #ifdef CONFIG_EXT4_FS_SNAPSHOT_JOURNAL_RELEASE
-			error = ext4_journal_release_buffer(handle, bs->bh);
+			error = ext4_handle_release_buffer(handle, bs->bh);
 			if (error)
 				goto cleanup;
 #else
-			jbd2_journal_release_buffer(handle, bs->bh);
+			ext4_handle_release_buffer(handle, bs->bh);
 #endif
-=======
-			ext4_handle_release_buffer(handle, bs->bh);
->>>>>>> d5fa928b
 			if (ce) {
 				mb_cache_entry_release(ce);
 				ce = NULL;
