/*
 * linux/fs/ext4/snapshot.h
 *
 * Written by Amir Goldstein <amir73il@users.sf.net>, 2008
 *
 * Copyright (C) 2008-2010 CTERA Networks
 *
 * This file is part of the Linux kernel and is made available under
 * the terms of the GNU General Public License, version 2, or at your
 * option, any later version, incorporated herein by reference.
 *
 * Ext4 snapshot extensions.
 */

#ifndef _LINUX_EXT4_SNAPSHOT_H
#define _LINUX_EXT4_SNAPSHOT_H

#include <linux/version.h>
#include <linux/delay.h>
#include "ext4_jbd2.h"
#include "snapshot_debug.h"

#ifdef CONFIG_EXT4_FS_SNAPSHOT
<<<<<<< HEAD
#define EXT4_SNAPSHOT_VERSION "ext4 snapshot v1.0.13-2 (3-Mar-2010)"
=======
#define EXT4_SNAPSHOT_VERSION "ext4 snapshot v1.0.13-2 (6-Mar-2010)"
>>>>>>> a41dc76a

/*
 * use signed 64bit for snapshot image addresses
 * negative addresses are used to reference snapshot meta blocks
 */
#define ext4_snapblk_t long long

/*
 * We assert that snapshot must use a file system with block size == page
 * size (4K) and that the first file system block is block 0.
 * Snapshot inode direct blocks are reserved for snapshot meta blocks.
 * Snapshot inode single indirect blocks are not used.
 * Snapshot image starts at the first double indirect block.
 * This way, a snapshot image block group can be mapped with 1 double
 * indirect block + 32 indirect blocks.
 */
#define SNAPSHOT_BLOCK_SIZE		PAGE_SIZE
#define SNAPSHOT_BLOCK_SIZE_BITS	PAGE_SHIFT
#define	SNAPSHOT_ADDR_PER_BLOCK		(SNAPSHOT_BLOCK_SIZE / sizeof(__u32))
#define SNAPSHOT_ADDR_PER_BLOCK_BITS	(SNAPSHOT_BLOCK_SIZE_BITS - 2)
#define SNAPSHOT_DIR_BLOCKS		EXT4_NDIR_BLOCKS
#define SNAPSHOT_IND_BLOCKS		SNAPSHOT_ADDR_PER_BLOCK

#define SNAPSHOT_BLOCKS_PER_GROUP_BITS	15
#define SNAPSHOT_BLOCKS_PER_GROUP					\
	(1<<SNAPSHOT_BLOCKS_PER_GROUP_BITS) /* 32K */
#define SNAPSHOT_BLOCK_GROUP(block)		\
	((block)>>SNAPSHOT_BLOCKS_PER_GROUP_BITS)
#define SNAPSHOT_BLOCK_GROUP_OFFSET(block)	\
	((block)&(SNAPSHOT_BLOCKS_PER_GROUP-1))
#define SNAPSHOT_BLOCK_TUPLE(block)		\
	(ext4_fsblk_t)SNAPSHOT_BLOCK_GROUP_OFFSET(block), \
	(ext4_fsblk_t)SNAPSHOT_BLOCK_GROUP(block)
#define SNAPSHOT_IND_PER_BLOCK_GROUP_BITS				\
	(SNAPSHOT_BLOCKS_PER_GROUP_BITS-SNAPSHOT_ADDR_PER_BLOCK_BITS)
#define SNAPSHOT_IND_PER_BLOCK_GROUP			\
	(1<<SNAPSHOT_IND_PER_BLOCK_GROUP_BITS) /* 32 */
#define SNAPSHOT_DIND_BLOCK_GROUPS_BITS					\
	(SNAPSHOT_ADDR_PER_BLOCK_BITS-SNAPSHOT_IND_PER_BLOCK_GROUP_BITS)
#define SNAPSHOT_DIND_BLOCK_GROUPS			\
	(1<<SNAPSHOT_DIND_BLOCK_GROUPS_BITS) /* 32 */

#define SNAPSHOT_BLOCK_OFFSET				\
	(SNAPSHOT_DIR_BLOCKS+SNAPSHOT_IND_BLOCKS)
#define SNAPSHOT_BLOCK(iblock)					\
	((ext4_snapblk_t)(iblock) - SNAPSHOT_BLOCK_OFFSET)
#define SNAPSHOT_IBLOCK(block)						\
	(ext4_fsblk_t)((block) + SNAPSHOT_BLOCK_OFFSET)

#define SNAPSHOT_BYTES_OFFSET					\
	(SNAPSHOT_BLOCK_OFFSET << SNAPSHOT_BLOCK_SIZE_BITS)
#define SNAPSHOT_ISIZE(size)			\
	((size) + SNAPSHOT_BYTES_OFFSET)

#define SNAPSHOT_SET_SIZE(inode, size)				\
	(EXT4_I(inode)->i_disksize = SNAPSHOT_ISIZE(size))
#define SNAPSHOT_SIZE(inode)					\
	(EXT4_I(inode)->i_disksize - SNAPSHOT_BYTES_OFFSET)
#define SNAPSHOT_SET_BLOCKS(inode, blocks)			\
	SNAPSHOT_SET_SIZE((inode),				\
			(loff_t)(blocks) << SNAPSHOT_BLOCK_SIZE_BITS)
#define SNAPSHOT_BLOCKS(inode)					\
	(ext4_fsblk_t)(SNAPSHOT_SIZE(inode) >> SNAPSHOT_BLOCK_SIZE_BITS)
#define SNAPSHOT_SET_ENABLED(inode)				\
	i_size_write((inode), SNAPSHOT_SIZE(inode))
#define SNAPSHOT_SET_DISABLED(inode)		\
	i_size_write((inode), 0)

#ifdef CONFIG_EXT4_FS_SNAPSHOT_BLOCK
/*
 * snapshot_map_blocks() command flags passed to ext4_map_blocks() on its
 * @flags argument. The higher bits are used for mapping snapshot blocks.
 */
/* handle COW race conditions */
#define SNAPMAP_COW_BIT		0x20
/* allocate only indirect blocks */
#define SNAPMAP_MOVE_BIT	0x40
/* bypass journal and sync allocated indirect blocks directly to disk */
#define SNAPMAP_SYNC_BIT	0x80
/* original meaning - only check if blocks are mapped */
#define SNAPMAP_READ	0
/* original meaning - allocate missing blocks and indirect blocks */
#define SNAPMAP_WRITE	EXT4_GET_BLOCKS_CREATE
/* creating COWed block */
#define SNAPMAP_COW	(SNAPMAP_WRITE|SNAPMAP_COW_BIT)
/* moving blocks to snapshot */
#define SNAPMAP_MOVE	(SNAPMAP_WRITE|SNAPMAP_MOVE_BIT)
 /* creating COW bitmap - handle COW races and bypass journal */
#define SNAPMAP_BITMAP	(SNAPMAP_COW|SNAPMAP_SYNC_BIT)

/* original @create flag test - only check map or create map? */
#define SNAPMAP_ISREAD(cmd)	((cmd) == SNAPMAP_READ)
#define SNAPMAP_ISWRITE(cmd)	((cmd) == SNAPMAP_WRITE)
#define SNAPMAP_ISCREATE(cmd)	((cmd) != SNAPMAP_READ)
/* test special cases when mapping snapshot blocks */
#define SNAPMAP_ISSPECIAL(cmd)	((cmd) & ~SNAPMAP_WRITE)
#define SNAPMAP_ISCOW(cmd)	((cmd) & SNAPMAP_COW_BIT)
#define SNAPMAP_ISMOVE(cmd)	((cmd) & SNAPMAP_MOVE_BIT)
#define SNAPMAP_ISSYNC(cmd)	((cmd) & SNAPMAP_SYNC_BIT)

/* snapshot.c */

/* helper functions for ext4_snapshot_create() */
extern int ext4_snapshot_map_blocks(handle_t *handle, struct inode *inode,
				     ext4_snapblk_t block,
				     unsigned long maxblocks,
				     ext4_fsblk_t *mapped, int cmd);
/* helper function for ext4_snapshot_take() */
extern void ext4_snapshot_copy_buffer(struct buffer_head *sbh,
					   struct buffer_head *bh,
					   const char *mask);
/* helper function for ext4_snapshot_get_block() */
extern int ext4_snapshot_read_block_bitmap(struct super_block *sb,
		unsigned int block_group, struct buffer_head *bitmap_bh);

#endif
#ifdef CONFIG_EXT4_FS_SNAPSHOT_BLOCK_COW
extern int ext4_snapshot_test_and_cow(const char *where,
		handle_t *handle, struct inode *inode,
		struct buffer_head *bh, int cow);

/*
 * test if a metadata block should be COWed
 * and if it should, copy the block to the active snapshot
 */
#define ext4_snapshot_cow(handle, inode, bh, cow)		\
	ext4_snapshot_test_and_cow(__func__, handle, inode,	\
			bh, cow)
#else
#define ext4_snapshot_cow(handle, inode, bh, cow) 0
#endif

#ifdef CONFIG_EXT4_FS_SNAPSHOT_BLOCK_MOVE
extern int ext4_snapshot_test_and_move(const char *where,
		handle_t *handle, struct inode *inode,
		ext4_fsblk_t block, int *maxblocks, int move);

/*
 * test if blocks should be moved to snapshot
 * and if they should, try to move them to the active snapshot
 */
#define ext4_snapshot_move(handle, inode, block, pcount, move)	\
	ext4_snapshot_test_and_move(__func__, handle, inode,	\
			block, pcount, move)
#else
#define ext4_snapshot_move(handle, inode, block, pcount, move) (0)
#endif

/*
 * Block access functions
 */

#ifdef CONFIG_EXT4_FS_SNAPSHOT_HOOKS_JBD
/*
 * get_write_access() is called before writing to a metadata block
 * if @inode is not NULL, then this is an inode's indirect block
 * otherwise, this is a file system global metadata block
 *
 * Return values:
 * = 0 - block was COWed or doesn't need to be COWed
 * < 0 - error
 */
static inline int ext4_snapshot_get_write_access(handle_t *handle,
		struct inode *inode, struct buffer_head *bh)
{
	return ext4_snapshot_cow(handle, inode, bh, 1);
}

/*
 * called from ext4_journal_get_undo_access(),
 * which is called for group bitmap block from:
 * 1. ext4_free_blocks_sb_inode() before deleting blocks
 * 2. ext4_new_blocks() before allocating blocks
 *
 * Return values:
 * = 0 - block was COWed or doesn't need to be COWed
 * < 0 - error
 */
static inline int ext4_snapshot_get_undo_access(handle_t *handle,
		struct buffer_head *bh)
{
#ifdef CONFIG_EXT4_FS_SNAPSHOT_BLOCK_BITMAP
	/*
	 * undo access is only requested for block bitmaps, which should be
	 * COWed in ext4_snapshot_test_cow_bitmap(), even if we pass @cow=0.
	 */
	return ext4_snapshot_cow(handle, NULL, bh, 0);
#else
	return ext4_snapshot_cow(handle, NULL, bh, 1);
#endif
}

/*
 * get_create_access() is called after allocating a new metadata block
 *
 * Return values:
 * = 0 - block was COWed or doesn't need to be COWed
 * < 0 - error
 */
static inline int ext4_snapshot_get_create_access(handle_t *handle,
		struct buffer_head *bh)
{
	/*
	 * This block shouldn't need to be COWed if get_delete_access() was
	 * called for all deleted blocks.  However, it may need to be COWed
	 * if fsck was run and if it had freed some blocks without moving them
	 * to snapshot.  In the latter case, -EIO will be returned.
	 */
	return ext4_snapshot_cow(handle, NULL, bh, 0);
}

#endif
#ifdef CONFIG_EXT4_FS_SNAPSHOT_HOOKS_DATA
/*
 * get_move_access() - move block to snapshot
 * @handle:	JBD handle
 * @inode:	owner of @block
 * @block:	address of @block
 * @move:	if false, only test if @block needs to be moved
 *
 * Called from ext4_get_block() before overwriting a data block, when the
 * buffer_move_on_write() flag is set.  Specifically, only data blocks of
 * regular files are moved. Directory blocks are COWed on get_write_access().
 * Snapshots and excluded files blocks are never moved-on-write.
 * If @move is true, then down_write(&i_data_sem) is held.
 *
 * Return values:
 * = 1 - @block was moved or may not be overwritten
 * = 0 - @block may be overwritten
 * < 0 - error
 */
static inline int ext4_snapshot_get_move_access(handle_t *handle,
		struct inode *inode, ext4_fsblk_t block, int move)
{
	int count = 1;
	return ext4_snapshot_move(handle, inode, block, &count, move);
}

#endif
#ifdef CONFIG_EXT4_FS_SNAPSHOT_HOOKS_DELETE
/*
 * get_delete_access() - move blocks to snapshot or approve to free them
 * @handle:	JBD handle
 * @inode:	owner of blocks
 * @block:	address of start @block
 * @pcount:	pointer to no. of blocks about to move or approve
 *
 * Called from ext4_free_blocks_sb_inode() before deleting blocks with
 * truncate_mutex held
 *
 * Return values:
 * > 0 - blocks were moved to snapshot and may not be freed
 * = 0 - blocks may be freed
 * < 0 - error
 */
static inline int ext4_snapshot_get_delete_access(handle_t *handle,
		struct inode *inode, ext4_fsblk_t block, int *pcount)
{
	return ext4_snapshot_move(handle, inode, block, pcount, 1);
}
#endif
#ifdef CONFIG_EXT4_FS_SNAPSHOT_EXCLUDE_BITMAP
extern int ext4_snapshot_test_and_exclude(const char *where, handle_t *handle,
		struct super_block *sb, ext4_fsblk_t block, int maxblocks,
		int exclude);

/*
 * ext4_snapshot_exclude_blocks() - exclude snapshot blocks
 *
 * Called from ext4_snapshot_test_and_{cow,move}() when copying/moving
 * blocks to active snapshot.
 *
 * On error handle is aborted.
 */
#define ext4_snapshot_exclude_blocks(handle, sb, block, count) \
	ext4_snapshot_test_and_exclude(__func__, (handle), (sb), \
			(block), (count), 1)

/*
 * ext4_snapshot_test_excluded() - test that snapshot blocks are excluded
 *
 * Called from ext4_snapshot_clean(), ext4_free_branches_cow() and
 * ext4_clear_blocks_cow() under snapshot_mutex.
 *
 * On error handle is aborted.
 */
#define ext4_snapshot_test_excluded(handle, inode, block, count) \
	ext4_snapshot_test_and_exclude(__func__, (handle), (inode)->i_sb, \
			(block), (count), 0)

#endif

#ifdef CONFIG_EXT4_FS_SNAPSHOT_JOURNAL_CACHE
extern void init_ext4_snapshot_cow_cache(void);
#endif

/* snapshot_ctl.c */
#ifdef CONFIG_EXT4_FS_SNAPSHOT_CTL

/*
 * Snapshot control functions
 */
extern void ext4_snapshot_get_flags(struct ext4_inode_info *ei,
				     struct file *filp);
extern int ext4_snapshot_set_flags(handle_t *handle, struct inode *inode,
				    unsigned int flags);
extern int ext4_snapshot_take(struct inode *inode);
#endif

/*
 * Snapshot constructor/destructor
 */
extern int ext4_snapshot_load(struct super_block *sb,
		struct ext4_super_block *es, int read_only);
extern int ext4_snapshot_update(struct super_block *sb, int cleanup,
		int read_only);
extern void ext4_snapshot_destroy(struct super_block *sb);

static inline int init_ext4_snapshot(void)
{
#ifdef CONFIG_EXT4_FS_SNAPSHOT_JOURNAL_CACHE
	init_ext4_snapshot_cow_cache();
#endif
	return 0;
}

static inline void exit_ext4_snapshot(void)
{
}

#ifdef CONFIG_EXT4_FS_SNAPSHOT_CLEANUP_SHRINK
/* snapshot_inode.c */
extern int ext4_snapshot_shrink_blocks(handle_t *handle, struct inode *inode,
		sector_t iblock, unsigned long maxblocks,
		struct buffer_head *cow_bh,
		int shrink, int *pmapped);
#endif
#ifdef CONFIG_EXT4_FS_SNAPSHOT_CLEANUP_MERGE
extern int ext4_snapshot_merge_blocks(handle_t *handle,
		struct inode *src, struct inode *dst,
		sector_t iblock, unsigned long maxblocks);
#endif

#ifdef CONFIG_EXT4_FS_SNAPSHOT_FILE
/* tests if @inode is a snapshot file */
static inline int ext4_snapshot_file(struct inode *inode)
{
	if (!S_ISREG(inode->i_mode))
		/* a snapshots directory */
		return 0;
	return EXT4_I(inode)->i_flags & EXT4_SNAPFILE_FL;
}

/* tests if @inode is on the on-disk snapshot list */
static inline int ext4_snapshot_list(struct inode *inode)
{
	return EXT4_I(inode)->i_flags & EXT4_SNAPFILE_LIST_FL;
}
#endif

#ifdef CONFIG_EXT4_FS_SNAPSHOT_EXCLUDE_INODE
static inline int ext4_snapshot_exclude_inode(struct inode *inode)
{
	return (inode->i_ino == EXT4_EXCLUDE_INO);
}
#endif

#ifdef CONFIG_EXT4_FS_SNAPSHOT_FILE
/*
 * ext4_snapshot_excluded():
 * Checks if the file should be excluded from snapshot.
 *
 * Returns 0 for normal file.
 * Returns > 0 for 'excluded' file.
 * Returns < 0 for 'ignored' file (stonger than 'excluded').
 *
 * Excluded and ignored file blocks are not moved to snapshot.
 * Ignored file metadata blocks are not COWed to snapshot.
 * Excluded file metadata blocks are zeroed in the snapshot file.
 * XXX: Excluded files code is experimental,
 *      but ignored files code isn't.
 */
static inline int ext4_snapshot_excluded(struct inode *inode)
{
	/* directory blocks and global filesystem blocks cannot be 'excluded' */
	if (!inode || !S_ISREG(inode->i_mode))
		return 0;
	/* snapshot files are 'ignored' */
	if (ext4_snapshot_file(inode))
		return -1;
#ifdef CONFIG_EXT4_FS_SNAPSHOT_EXCLUDE_INODE
	/* exclude inode is 'ignored' */
	if (ext4_snapshot_exclude_inode(inode))
		return -1;
#endif
	return 0;
}
#endif

#ifdef CONFIG_EXT4_FS_SNAPSHOT_HOOKS_DATA

/*
 * check if @inode data blocks should be moved-on-write
 */
static inline int ext4_snapshot_should_move_data(struct inode *inode)
{
	if (!ext4_snapshot_feature(inode->i_sb))
		return 0;
	if (EXT4_JOURNAL(inode) == NULL)
		return 0;
#ifdef CONFIG_EXT4_FS_SNAPSHOT_FILE
	if (ext4_snapshot_excluded(inode))
		return 0;
#endif
	/* when a data block is journaled, it is already COWed as metadata */
	if (ext4_test_inode_flag(inode, EXT4_INODE_EXTENTS))
		return 0;
	if (ext4_should_journal_data(inode))
		return 0;
	return 1;
}

#endif
#ifdef CONFIG_EXT4_FS_SNAPSHOT_FILE
/* tests if the file system has an active snapshot */
static inline int ext4_snapshot_active(struct ext4_sb_info *sbi)
{
	if (unlikely((sbi)->s_active_snapshot))
		return 1;
	return 0;
}

/*
 * tests if the file system has an active snapshot and returns its inode.
 * active snapshot is only changed under journal_lock_updates(),
 * so it is safe to use the returned inode during a transaction.
 */
static inline struct inode *ext4_snapshot_has_active(struct super_block *sb)
{
	return EXT4_SB(sb)->s_active_snapshot;
}

/*
 * tests if @inode is the current active snapshot.
 * active snapshot is only changed under journal_lock_updates(),
 * so the test result never changes during a transaction.
 */
static inline int ext4_snapshot_is_active(struct inode *inode)
{
	return (inode == EXT4_SB(inode->i_sb)->s_active_snapshot);
}
#endif
#ifdef CONFIG_EXT4_FS_SNAPSHOT_RACE_COW
/*
 * Pending COW functions
 */

/*
 * Start pending COW operation from get_blocks_handle()
 * after allocating snapshot block and before connecting it
 * to the snapshot inode.
 */
static inline void ext4_snapshot_start_pending_cow(struct buffer_head *sbh)
{
	/*
	 * setting the 'new' flag on a newly allocated snapshot block buffer
	 * indicates that the COW operation is pending.
	 */
	set_buffer_new(sbh);
	/* keep buffer in cache as long as we need to test the 'new' flag */
	get_bh(sbh);
}

/*
 * End pending COW operation started in get_blocks_handle().
 * Called on failure to connect the new snapshot block to the inode
 * or on successful completion of the COW operation.
 */
static inline void ext4_snapshot_end_pending_cow(struct buffer_head *sbh)
{
	/*
	 * clearing the 'new' flag from the snapshot block buffer
	 * indicates that the COW operation is complete.
	 */
	clear_buffer_new(sbh);
	/* we no longer need to keep the buffer in cache */
	put_bh(sbh);
}

/*
 * Test for pending COW operation and wait for its completion.
 */
static inline void ext4_snapshot_test_pending_cow(struct buffer_head *sbh,
						sector_t blocknr)
{
	while (buffer_new(sbh)) {
		/* wait for pending COW to complete */
		snapshot_debug_once(2, "waiting for pending cow: "
				"block = [%llu/%llu]...\n",
				SNAPSHOT_BLOCK_TUPLE(blocknr));
		/*
		 * An unusually long pending COW operation can be caused by
		 * the debugging function snapshot_test_delay(SNAPTEST_COW)
		 * and by waiting for tracked reads to complete.
		 * The new COW buffer is locked during those events, so wait
		 * on the buffer before the short msleep.
		 */
		wait_on_buffer(sbh);
		/*
		 * This is an unlikely event that can happen only once per
		 * block/snapshot, so msleep(1) is sufficient and there is
		 * no need for a wait queue.
		 */
		msleep(1);
		/* XXX: Should we fail after N retries? */
	}
}
#endif
#ifdef CONFIG_EXT4_FS_SNAPSHOT_RACE_READ
/*
 * A tracked reader takes 0x10000 reference counts on the block device buffer.
 * b_count is not likely to reach 0x10000 by get_bh() calls, but even if it
 * does, that will only affect the result of buffer_tracked_readers_count().
 * After 0x10000 subsequent calls to get_bh_tracked_reader(), b_count will
 * overflow, but that requires 0x10000 parallel readers from 0x10000 different
 * snapshots and very slow disk I/O...
 */
#define BH_TRACKED_READERS_COUNT_SHIFT 16

static inline void get_bh_tracked_reader(struct buffer_head *bdev_bh)
{
	atomic_add(1<<BH_TRACKED_READERS_COUNT_SHIFT, &bdev_bh->b_count);
}

static inline void put_bh_tracked_reader(struct buffer_head *bdev_bh)
{
	atomic_sub(1<<BH_TRACKED_READERS_COUNT_SHIFT, &bdev_bh->b_count);
}

static inline int buffer_tracked_readers_count(struct buffer_head *bdev_bh)
{
	return atomic_read(&bdev_bh->b_count)>>BH_TRACKED_READERS_COUNT_SHIFT;
}

/* buffer.c */
extern int start_buffer_tracked_read(struct buffer_head *bh);
extern void cancel_buffer_tracked_read(struct buffer_head *bh);
extern int ext4_read_full_page(struct page *page, get_block_t *get_block);

<<<<<<< HEAD
#ifdef CONFIG_NEXT3_FS_DEBUG
extern void __next3_trace_bh_count(const char *fn, struct buffer_head *bh);

#define next3_trace_bh_count(bh) __next3_trace_bh_count(__func__, bh)
#define sb_bread(sb, blk) next3_sb_bread(__func__, sb, blk)
#define sb_getblk(sb, blk) next3_sb_getblk(__func__, sb, blk)
#define sb_find_get_block(sb, blk) next3_sb_find_get_block(__func__, sb, blk)

static inline struct buffer_head *
next3_sb_bread(const char *fn, struct super_block *sb, sector_t block)
=======
#ifdef CONFIG_EXT4_FS_DEBUG
extern void __ext4_trace_bh_count(const char *fn, struct buffer_head *bh);

#define ext4_trace_bh_count(bh) __ext4_trace_bh_count(__func__, bh)
#define sb_bread(sb, blk) ext4_sb_bread(__func__, sb, blk)
#define sb_getblk(sb, blk) ext4_sb_getblk(__func__, sb, blk)
#define sb_find_get_block(sb, blk) ext4_sb_find_get_block(__func__, sb, blk)

static inline struct buffer_head *
ext4_sb_bread(const char *fn, struct super_block *sb, sector_t block)
>>>>>>> a41dc76a
{
	struct buffer_head *bh;
	
	bh = __bread(sb->s_bdev, block, sb->s_blocksize);
	if (bh)
<<<<<<< HEAD
		__next3_trace_bh_count(fn, bh);
=======
		__ext4_trace_bh_count(fn, bh);
>>>>>>> a41dc76a
	return bh;
}

static inline struct buffer_head *
<<<<<<< HEAD
next3_sb_getblk(const char *fn, struct super_block *sb, sector_t block)
=======
ext4_sb_getblk(const char *fn, struct super_block *sb, sector_t block)
>>>>>>> a41dc76a
{
	struct buffer_head *bh;
	
	bh = __getblk(sb->s_bdev, block, sb->s_blocksize);
	if (bh)
<<<<<<< HEAD
		__next3_trace_bh_count(fn, bh);
=======
		__ext4_trace_bh_count(fn, bh);
>>>>>>> a41dc76a
	return bh;
}

static inline struct buffer_head *
<<<<<<< HEAD
next3_sb_find_get_block(const char *fn, struct super_block *sb, sector_t block)
=======
ext4_sb_find_get_block(const char *fn, struct super_block *sb, sector_t block)
>>>>>>> a41dc76a
{
	struct buffer_head *bh;

	bh = __find_get_block(sb->s_bdev, block, sb->s_blocksize);
	if (bh)
<<<<<<< HEAD
		__next3_trace_bh_count(fn, bh);
=======
		__ext4_trace_bh_count(fn, bh);
>>>>>>> a41dc76a
	return bh;
}

#else
<<<<<<< HEAD
#define next3_trace_bh_count(bh)
=======
#define ext4_trace_bh_count(bh)
>>>>>>> a41dc76a
#endif

#endif
#else /* CONFIG_EXT4_FS_SNAPSHOT */
#define EXT4_SNAPSHOT_VERSION "ext4 snapshot undefined"
/* Snapshot NOP macros */
#define ext4_snapshot_load(sb, es, ro) (0)
#define ext4_snapshot_destroy(sb)
#define init_ext4_snapshot()
#define exit_ext4_snapshot()

#define ext4_snapshot_should_move_data(inode) (0)

#endif /* CONFIG_EXT4_FS_SNAPSHOT */
#endif	/* _LINUX_EXT4_SNAPSHOT_H */<|MERGE_RESOLUTION|>--- conflicted
+++ resolved
@@ -21,11 +21,7 @@
 #include "snapshot_debug.h"
 
 #ifdef CONFIG_EXT4_FS_SNAPSHOT
-<<<<<<< HEAD
-#define EXT4_SNAPSHOT_VERSION "ext4 snapshot v1.0.13-2 (3-Mar-2010)"
-=======
 #define EXT4_SNAPSHOT_VERSION "ext4 snapshot v1.0.13-2 (6-Mar-2010)"
->>>>>>> a41dc76a
 
 /*
  * use signed 64bit for snapshot image addresses
@@ -575,18 +571,6 @@
 extern void cancel_buffer_tracked_read(struct buffer_head *bh);
 extern int ext4_read_full_page(struct page *page, get_block_t *get_block);
 
-<<<<<<< HEAD
-#ifdef CONFIG_NEXT3_FS_DEBUG
-extern void __next3_trace_bh_count(const char *fn, struct buffer_head *bh);
-
-#define next3_trace_bh_count(bh) __next3_trace_bh_count(__func__, bh)
-#define sb_bread(sb, blk) next3_sb_bread(__func__, sb, blk)
-#define sb_getblk(sb, blk) next3_sb_getblk(__func__, sb, blk)
-#define sb_find_get_block(sb, blk) next3_sb_find_get_block(__func__, sb, blk)
-
-static inline struct buffer_head *
-next3_sb_bread(const char *fn, struct super_block *sb, sector_t block)
-=======
 #ifdef CONFIG_EXT4_FS_DEBUG
 extern void __ext4_trace_bh_count(const char *fn, struct buffer_head *bh);
 
@@ -597,64 +581,39 @@
 
 static inline struct buffer_head *
 ext4_sb_bread(const char *fn, struct super_block *sb, sector_t block)
->>>>>>> a41dc76a
 {
 	struct buffer_head *bh;
 	
 	bh = __bread(sb->s_bdev, block, sb->s_blocksize);
 	if (bh)
-<<<<<<< HEAD
-		__next3_trace_bh_count(fn, bh);
-=======
 		__ext4_trace_bh_count(fn, bh);
->>>>>>> a41dc76a
 	return bh;
 }
 
 static inline struct buffer_head *
-<<<<<<< HEAD
-next3_sb_getblk(const char *fn, struct super_block *sb, sector_t block)
-=======
 ext4_sb_getblk(const char *fn, struct super_block *sb, sector_t block)
->>>>>>> a41dc76a
 {
 	struct buffer_head *bh;
 	
 	bh = __getblk(sb->s_bdev, block, sb->s_blocksize);
 	if (bh)
-<<<<<<< HEAD
-		__next3_trace_bh_count(fn, bh);
-=======
 		__ext4_trace_bh_count(fn, bh);
->>>>>>> a41dc76a
 	return bh;
 }
 
 static inline struct buffer_head *
-<<<<<<< HEAD
-next3_sb_find_get_block(const char *fn, struct super_block *sb, sector_t block)
-=======
 ext4_sb_find_get_block(const char *fn, struct super_block *sb, sector_t block)
->>>>>>> a41dc76a
 {
 	struct buffer_head *bh;
 
 	bh = __find_get_block(sb->s_bdev, block, sb->s_blocksize);
 	if (bh)
-<<<<<<< HEAD
-		__next3_trace_bh_count(fn, bh);
-=======
 		__ext4_trace_bh_count(fn, bh);
->>>>>>> a41dc76a
 	return bh;
 }
 
 #else
-<<<<<<< HEAD
-#define next3_trace_bh_count(bh)
-=======
 #define ext4_trace_bh_count(bh)
->>>>>>> a41dc76a
 #endif
 
 #endif
