--- conflicted
+++ resolved
@@ -187,7 +187,6 @@
 			       const char *err_fn,
 		struct buffer_head *bh, handle_t *handle, int err);
 
-<<<<<<< HEAD
 #ifdef CONFIG_EXT4_FS_SNAPSHOT_HOOKS_BITMAP
 int __ext4_handle_get_bitmap_access(const char *where, unsigned int line,
 				    handle_t *handle, struct super_block *sb,
@@ -202,8 +201,6 @@
 					 handle_t *handle, struct inode *inode,
 					 struct buffer_head *bh, int exclude);
 #else
-=======
->>>>>>> 02f8c6ae
 int __ext4_journal_get_write_access(const char *where, unsigned int line,
 				    handle_t *handle, struct buffer_head *bh);
 
@@ -222,7 +219,6 @@
 int __ext4_handle_dirty_super(const char *where, unsigned int line,
 			      handle_t *handle, struct super_block *sb);
 
-<<<<<<< HEAD
 #ifdef CONFIG_EXT4_FS_SNAPSHOT_HOOKS_BITMAP
 #define ext4_handle_get_bitmap_access(handle, sb, group, bh) \
 	__ext4_handle_get_bitmap_access(__func__, __LINE__, \
@@ -242,8 +238,6 @@
 	__ext4_journal_get_write_access_inode(__func__, __LINE__, \
 						(handle), (inode), (bh), 0)
 #else
-=======
->>>>>>> 02f8c6ae
 #define ext4_journal_get_write_access(handle, bh) \
 	__ext4_journal_get_write_access(__func__, __LINE__, (handle), (bh))
 #endif
@@ -377,10 +371,7 @@
 		return 0;
 	return 1;
 }
-<<<<<<< HEAD
 #ifndef CONFIG_EXT4_FS_SNAPSHOT_JOURNAL_CREDITS
-=======
->>>>>>> 02f8c6ae
 
 static inline handle_t *ext4_journal_start(struct inode *inode, int nblocks)
 {
