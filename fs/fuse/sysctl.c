// SPDX-License-Identifier: GPL-2.0
/*
 * linux/fs/fuse/fuse_sysctl.c
 *
 * Sysctl interface to fuse parameters
 */
#include <linux/sysctl.h>

#include "fuse_i.h"

static struct ctl_table_header *fuse_table_header;

/* Bound by fuse_init_out max_pages, which is a u16 */
static unsigned int sysctl_fuse_max_pages_limit = 65535;

<<<<<<< HEAD
static const struct ctl_table fuse_sysctl_table[] = {
=======
/*
 * fuse_init_out request timeouts are u16.
 * This goes up to ~18 hours, which is plenty for a timeout.
 */
static unsigned int sysctl_fuse_req_timeout_limit = 65535;

static struct ctl_table fuse_sysctl_table[] = {
>>>>>>> 9afd7336
	{
		.procname	= "max_pages_limit",
		.data		= &fuse_max_pages_limit,
		.maxlen		= sizeof(fuse_max_pages_limit),
		.mode		= 0644,
		.proc_handler	= proc_douintvec_minmax,
		.extra1		= SYSCTL_ONE,
		.extra2		= &sysctl_fuse_max_pages_limit,
	},
	{
		.procname	= "default_request_timeout",
		.data		= &fuse_default_req_timeout,
		.maxlen		= sizeof(fuse_default_req_timeout),
		.mode		= 0644,
		.proc_handler	= proc_douintvec_minmax,
		.extra1		= SYSCTL_ZERO,
		.extra2		= &sysctl_fuse_req_timeout_limit,
	},
	{
		.procname	= "max_request_timeout",
		.data		= &fuse_max_req_timeout,
		.maxlen		= sizeof(fuse_max_req_timeout),
		.mode		= 0644,
		.proc_handler	= proc_douintvec_minmax,
		.extra1		= SYSCTL_ZERO,
		.extra2		= &sysctl_fuse_req_timeout_limit,
	},
};

int fuse_sysctl_register(void)
{
	fuse_table_header = register_sysctl("fs/fuse", fuse_sysctl_table);
	if (!fuse_table_header)
		return -ENOMEM;
	return 0;
}

void fuse_sysctl_unregister(void)
{
	unregister_sysctl_table(fuse_table_header);
	fuse_table_header = NULL;
}<|MERGE_RESOLUTION|>--- conflicted
+++ resolved
@@ -13,17 +13,13 @@
 /* Bound by fuse_init_out max_pages, which is a u16 */
 static unsigned int sysctl_fuse_max_pages_limit = 65535;
 
-<<<<<<< HEAD
-static const struct ctl_table fuse_sysctl_table[] = {
-=======
 /*
  * fuse_init_out request timeouts are u16.
  * This goes up to ~18 hours, which is plenty for a timeout.
  */
 static unsigned int sysctl_fuse_req_timeout_limit = 65535;
 
-static struct ctl_table fuse_sysctl_table[] = {
->>>>>>> 9afd7336
+static const struct ctl_table fuse_sysctl_table[] = {
 	{
 		.procname	= "max_pages_limit",
 		.data		= &fuse_max_pages_limit,
