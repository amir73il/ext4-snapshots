// SPDX-License-Identifier: GPL-2.0-or-later
/*
 *
 *   Copyright (C) International Business Machines  Corp., 2000,2005
 *
 *   Modified by Steve French (sfrench@us.ibm.com)
 */
#include <linux/fs.h>
#include <linux/string.h>
#include <linux/ctype.h>
#include <linux/module.h>
#include <linux/proc_fs.h>
#include <linux/uaccess.h>
#include "cifspdu.h"
#include "cifsglob.h"
#include "cifsproto.h"
#include "cifs_debug.h"
#include "cifsfs.h"
#include "fs_context.h"
#ifdef CONFIG_CIFS_DFS_UPCALL
#include "dfs_cache.h"
#endif
#ifdef CONFIG_CIFS_SMB_DIRECT
#include "smbdirect.h"
#endif
#include "cifs_swn.h"

void
cifs_dump_mem(char *label, void *data, int length)
{
	pr_debug("%s: dump of %d bytes of data at 0x%p\n", label, length, data);
	print_hex_dump(KERN_DEBUG, "", DUMP_PREFIX_OFFSET, 16, 4,
		       data, length, true);
}

void cifs_dump_detail(void *buf, struct TCP_Server_Info *server)
{
#ifdef CONFIG_CIFS_DEBUG2
	struct smb_hdr *smb = (struct smb_hdr *)buf;

	cifs_dbg(VFS, "Cmd: %d Err: 0x%x Flags: 0x%x Flgs2: 0x%x Mid: %d Pid: %d\n",
		 smb->Command, smb->Status.CifsError,
		 smb->Flags, smb->Flags2, smb->Mid, smb->Pid);
	cifs_dbg(VFS, "smb buf %p len %u\n", smb,
		 server->ops->calc_smb_size(smb, server));
#endif /* CONFIG_CIFS_DEBUG2 */
}

void cifs_dump_mids(struct TCP_Server_Info *server)
{
#ifdef CONFIG_CIFS_DEBUG2
	struct mid_q_entry *mid_entry;

	if (server == NULL)
		return;

	cifs_dbg(VFS, "Dump pending requests:\n");
	spin_lock(&GlobalMid_Lock);
	list_for_each_entry(mid_entry, &server->pending_mid_q, qhead) {
		cifs_dbg(VFS, "State: %d Cmd: %d Pid: %d Cbdata: %p Mid %llu\n",
			 mid_entry->mid_state,
			 le16_to_cpu(mid_entry->command),
			 mid_entry->pid,
			 mid_entry->callback_data,
			 mid_entry->mid);
#ifdef CONFIG_CIFS_STATS2
		cifs_dbg(VFS, "IsLarge: %d buf: %p time rcv: %ld now: %ld\n",
			 mid_entry->large_buf,
			 mid_entry->resp_buf,
			 mid_entry->when_received,
			 jiffies);
#endif /* STATS2 */
		cifs_dbg(VFS, "IsMult: %d IsEnd: %d\n",
			 mid_entry->multiRsp, mid_entry->multiEnd);
		if (mid_entry->resp_buf) {
			cifs_dump_detail(mid_entry->resp_buf, server);
			cifs_dump_mem("existing buf: ",
				mid_entry->resp_buf, 62);
		}
	}
	spin_unlock(&GlobalMid_Lock);
#endif /* CONFIG_CIFS_DEBUG2 */
}

#ifdef CONFIG_PROC_FS
static void cifs_debug_tcon(struct seq_file *m, struct cifs_tcon *tcon)
{
	__u32 dev_type = le32_to_cpu(tcon->fsDevInfo.DeviceType);

	seq_printf(m, "%s Mounts: %d ", tcon->treeName, tcon->tc_count);
	if (tcon->nativeFileSystem)
		seq_printf(m, "Type: %s ", tcon->nativeFileSystem);
	seq_printf(m, "DevInfo: 0x%x Attributes: 0x%x\n\tPathComponentMax: %d Status: %d",
		   le32_to_cpu(tcon->fsDevInfo.DeviceCharacteristics),
		   le32_to_cpu(tcon->fsAttrInfo.Attributes),
		   le32_to_cpu(tcon->fsAttrInfo.MaxPathNameComponentLength),
		   tcon->tidStatus);
	if (dev_type == FILE_DEVICE_DISK)
		seq_puts(m, " type: DISK ");
	else if (dev_type == FILE_DEVICE_CD_ROM)
		seq_puts(m, " type: CDROM ");
	else
		seq_printf(m, " type: %d ", dev_type);

	seq_printf(m, "Serial Number: 0x%x", tcon->vol_serial_number);

	if ((tcon->seal) ||
	    (tcon->ses->session_flags & SMB2_SESSION_FLAG_ENCRYPT_DATA) ||
	    (tcon->share_flags & SHI1005_FLAGS_ENCRYPT_DATA))
		seq_printf(m, " Encrypted");
	if (tcon->nocase)
		seq_printf(m, " nocase");
	if (tcon->unix_ext)
		seq_printf(m, " POSIX Extensions");
	if (tcon->ses->server->ops->dump_share_caps)
		tcon->ses->server->ops->dump_share_caps(m, tcon);
	if (tcon->use_witness)
		seq_puts(m, " Witness");

	if (tcon->need_reconnect)
		seq_puts(m, "\tDISCONNECTED ");
	seq_putc(m, '\n');
}

static void
cifs_dump_channel(struct seq_file *m, int i, struct cifs_chan *chan)
{
	struct TCP_Server_Info *server = chan->server;

	seq_printf(m, "\n\n\t\tChannel: %d ConnectionId: 0x%llx"
		   "\n\t\tNumber of credits: %d Dialect 0x%x"
		   "\n\t\tTCP status: %d Instance: %d"
		   "\n\t\tLocal Users To Server: %d SecMode: 0x%x Req On Wire: %d"
		   "\n\t\tIn Send: %d In MaxReq Wait: %d",
		   i+1, server->conn_id,
		   server->credits,
		   server->dialect,
		   server->tcpStatus,
		   server->reconnect_instance,
		   server->srv_count,
		   server->sec_mode,
		   in_flight(server),
		   atomic_read(&server->in_send),
		   atomic_read(&server->num_waiters));
}

static void
cifs_dump_iface(struct seq_file *m, struct cifs_server_iface *iface)
{
	struct sockaddr_in *ipv4 = (struct sockaddr_in *)&iface->sockaddr;
	struct sockaddr_in6 *ipv6 = (struct sockaddr_in6 *)&iface->sockaddr;

	seq_printf(m, "\tSpeed: %zu bps\n", iface->speed);
	seq_puts(m, "\t\tCapabilities: ");
	if (iface->rdma_capable)
		seq_puts(m, "rdma ");
	if (iface->rss_capable)
		seq_puts(m, "rss ");
	seq_putc(m, '\n');
	if (iface->sockaddr.ss_family == AF_INET)
		seq_printf(m, "\t\tIPv4: %pI4\n", &ipv4->sin_addr);
	else if (iface->sockaddr.ss_family == AF_INET6)
		seq_printf(m, "\t\tIPv6: %pI6\n", &ipv6->sin6_addr);
}

static int cifs_debug_files_proc_show(struct seq_file *m, void *v)
{
	struct list_head *tmp, *tmp1, *tmp2;
	struct TCP_Server_Info *server;
	struct cifs_ses *ses;
	struct cifs_tcon *tcon;
	struct cifsFileInfo *cfile;

	seq_puts(m, "# Version:1\n");
	seq_puts(m, "# Format:\n");
	seq_puts(m, "# <tree id> <persistent fid> <flags> <count> <pid> <uid>");
#ifdef CONFIG_CIFS_DEBUG2
	seq_printf(m, " <filename> <mid>\n");
#else
	seq_printf(m, " <filename>\n");
#endif /* CIFS_DEBUG2 */
	spin_lock(&cifs_tcp_ses_lock);
	list_for_each_entry(server, &cifs_tcp_ses_list, tcp_ses_list) {
		list_for_each(tmp, &server->smb_ses_list) {
			ses = list_entry(tmp, struct cifs_ses, smb_ses_list);
			list_for_each(tmp1, &ses->tcon_list) {
				tcon = list_entry(tmp1, struct cifs_tcon, tcon_list);
				spin_lock(&tcon->open_file_lock);
				list_for_each(tmp2, &tcon->openFileList) {
					cfile = list_entry(tmp2, struct cifsFileInfo,
						     tlist);
					seq_printf(m,
						"0x%x 0x%llx 0x%x %d %d %d %pd",
						tcon->tid,
						cfile->fid.persistent_fid,
						cfile->f_flags,
						cfile->count,
						cfile->pid,
						from_kuid(&init_user_ns, cfile->uid),
						cfile->dentry);
#ifdef CONFIG_CIFS_DEBUG2
					seq_printf(m, " %llu\n", cfile->fid.mid);
#else
					seq_printf(m, "\n");
#endif /* CIFS_DEBUG2 */
				}
				spin_unlock(&tcon->open_file_lock);
			}
		}
	}
	spin_unlock(&cifs_tcp_ses_lock);
	seq_putc(m, '\n');
	return 0;
}

static int cifs_debug_data_proc_show(struct seq_file *m, void *v)
{
	struct list_head *tmp2, *tmp3;
	struct mid_q_entry *mid_entry;
	struct TCP_Server_Info *server;
	struct cifs_ses *ses;
	struct cifs_tcon *tcon;
	int c, i, j;

	seq_puts(m,
		    "Display Internal CIFS Data Structures for Debugging\n"
		    "---------------------------------------------------\n");
	seq_printf(m, "CIFS Version %s\n", CIFS_VERSION);
	seq_printf(m, "Features:");
#ifdef CONFIG_CIFS_DFS_UPCALL
	seq_printf(m, " DFS");
#endif
#ifdef CONFIG_CIFS_FSCACHE
	seq_printf(m, ",FSCACHE");
#endif
#ifdef CONFIG_CIFS_SMB_DIRECT
	seq_printf(m, ",SMB_DIRECT");
#endif
#ifdef CONFIG_CIFS_STATS2
	seq_printf(m, ",STATS2");
#else
	seq_printf(m, ",STATS");
#endif
#ifdef CONFIG_CIFS_DEBUG2
	seq_printf(m, ",DEBUG2");
#elif defined(CONFIG_CIFS_DEBUG)
	seq_printf(m, ",DEBUG");
#endif
#ifdef CONFIG_CIFS_ALLOW_INSECURE_LEGACY
	seq_printf(m, ",ALLOW_INSECURE_LEGACY");
#endif
#ifdef CONFIG_CIFS_POSIX
	seq_printf(m, ",CIFS_POSIX");
#endif
#ifdef CONFIG_CIFS_UPCALL
	seq_printf(m, ",UPCALL(SPNEGO)");
#endif
#ifdef CONFIG_CIFS_XATTR
	seq_printf(m, ",XATTR");
#endif
	seq_printf(m, ",ACL");
#ifdef CONFIG_CIFS_SWN_UPCALL
	seq_puts(m, ",WITNESS");
#endif
	seq_putc(m, '\n');
	seq_printf(m, "CIFSMaxBufSize: %d\n", CIFSMaxBufSize);
	seq_printf(m, "Active VFS Requests: %d\n", GlobalTotalActiveXid);

	seq_printf(m, "\nServers: ");

	c = 0;
	spin_lock(&cifs_tcp_ses_lock);
	list_for_each_entry(server, &cifs_tcp_ses_list, tcp_ses_list) {
<<<<<<< HEAD
		if (server->is_channel)
=======
		/* channel info will be printed as a part of sessions below */
		if (CIFS_SERVER_IS_CHAN(server))
>>>>>>> df0cc57e
			continue;

		c++;
		seq_printf(m, "\n%d) ConnectionId: 0x%llx ",
			c, server->conn_id);

		if (server->hostname)
			seq_printf(m, "Hostname: %s ", server->hostname);
#ifdef CONFIG_CIFS_SMB_DIRECT
		if (!server->rdma)
			goto skip_rdma;

		if (!server->smbd_conn) {
			seq_printf(m, "\nSMBDirect transport not available");
			goto skip_rdma;
		}

		seq_printf(m, "\nSMBDirect (in hex) protocol version: %x "
			"transport status: %x",
			server->smbd_conn->protocol,
			server->smbd_conn->transport_status);
		seq_printf(m, "\nConn receive_credit_max: %x "
			"send_credit_target: %x max_send_size: %x",
			server->smbd_conn->receive_credit_max,
			server->smbd_conn->send_credit_target,
			server->smbd_conn->max_send_size);
		seq_printf(m, "\nConn max_fragmented_recv_size: %x "
			"max_fragmented_send_size: %x max_receive_size:%x",
			server->smbd_conn->max_fragmented_recv_size,
			server->smbd_conn->max_fragmented_send_size,
			server->smbd_conn->max_receive_size);
		seq_printf(m, "\nConn keep_alive_interval: %x "
			"max_readwrite_size: %x rdma_readwrite_threshold: %x",
			server->smbd_conn->keep_alive_interval,
			server->smbd_conn->max_readwrite_size,
			server->smbd_conn->rdma_readwrite_threshold);
		seq_printf(m, "\nDebug count_get_receive_buffer: %x "
			"count_put_receive_buffer: %x count_send_empty: %x",
			server->smbd_conn->count_get_receive_buffer,
			server->smbd_conn->count_put_receive_buffer,
			server->smbd_conn->count_send_empty);
		seq_printf(m, "\nRead Queue count_reassembly_queue: %x "
			"count_enqueue_reassembly_queue: %x "
			"count_dequeue_reassembly_queue: %x "
			"fragment_reassembly_remaining: %x "
			"reassembly_data_length: %x "
			"reassembly_queue_length: %x",
			server->smbd_conn->count_reassembly_queue,
			server->smbd_conn->count_enqueue_reassembly_queue,
			server->smbd_conn->count_dequeue_reassembly_queue,
			server->smbd_conn->fragment_reassembly_remaining,
			server->smbd_conn->reassembly_data_length,
			server->smbd_conn->reassembly_queue_length);
		seq_printf(m, "\nCurrent Credits send_credits: %x "
			"receive_credits: %x receive_credit_target: %x",
			atomic_read(&server->smbd_conn->send_credits),
			atomic_read(&server->smbd_conn->receive_credits),
			server->smbd_conn->receive_credit_target);
		seq_printf(m, "\nPending send_pending: %x ",
			atomic_read(&server->smbd_conn->send_pending));
		seq_printf(m, "\nReceive buffers count_receive_queue: %x "
			"count_empty_packet_queue: %x",
			server->smbd_conn->count_receive_queue,
			server->smbd_conn->count_empty_packet_queue);
		seq_printf(m, "\nMR responder_resources: %x "
			"max_frmr_depth: %x mr_type: %x",
			server->smbd_conn->responder_resources,
			server->smbd_conn->max_frmr_depth,
			server->smbd_conn->mr_type);
		seq_printf(m, "\nMR mr_ready_count: %x mr_used_count: %x",
			atomic_read(&server->smbd_conn->mr_ready_count),
			atomic_read(&server->smbd_conn->mr_used_count));
skip_rdma:
#endif
		seq_printf(m, "\nNumber of credits: %d Dialect 0x%x",
			server->credits,  server->dialect);
		if (server->compress_algorithm == SMB3_COMPRESS_LZNT1)
			seq_printf(m, " COMPRESS_LZNT1");
		else if (server->compress_algorithm == SMB3_COMPRESS_LZ77)
			seq_printf(m, " COMPRESS_LZ77");
		else if (server->compress_algorithm == SMB3_COMPRESS_LZ77_HUFF)
			seq_printf(m, " COMPRESS_LZ77_HUFF");
		if (server->sign)
			seq_printf(m, " signed");
		if (server->posix_ext_supported)
			seq_printf(m, " posix");
		if (server->nosharesock)
			seq_printf(m, " nosharesock");

		if (server->rdma)
			seq_printf(m, "\nRDMA ");
		seq_printf(m, "\nTCP status: %d Instance: %d"
				"\nLocal Users To Server: %d SecMode: 0x%x Req On Wire: %d",
				server->tcpStatus,
				server->reconnect_instance,
				server->srv_count,
				server->sec_mode, in_flight(server));

		seq_printf(m, "\nIn Send: %d In MaxReq Wait: %d",
				atomic_read(&server->in_send),
				atomic_read(&server->num_waiters));

		seq_printf(m, "\n\n\tSessions: ");
		i = 0;
		list_for_each(tmp2, &server->smb_ses_list) {
			ses = list_entry(tmp2, struct cifs_ses,
					 smb_ses_list);
			i++;
			if ((ses->serverDomain == NULL) ||
				(ses->serverOS == NULL) ||
				(ses->serverNOS == NULL)) {
				seq_printf(m, "\n\t%d) Address: %s Uses: %d Capability: 0x%x\tSession Status: %d ",
					i, ses->ip_addr, ses->ses_count,
					ses->capabilities, ses->status);
				if (ses->session_flags & SMB2_SESSION_FLAG_IS_GUEST)
					seq_printf(m, "Guest ");
				else if (ses->session_flags & SMB2_SESSION_FLAG_IS_NULL)
					seq_printf(m, "Anonymous ");
			} else {
				seq_printf(m,
				    "\n\t%d) Name: %s  Domain: %s Uses: %d OS: %s "
				    "\n\tNOS: %s\tCapability: 0x%x"
					"\n\tSMB session status: %d ",
				i, ses->ip_addr, ses->serverDomain,
				ses->ses_count, ses->serverOS, ses->serverNOS,
				ses->capabilities, ses->status);
			}

			seq_printf(m, "\n\tSecurity type: %s ",
				get_security_type_str(server->ops->select_sectype(server, ses->sectype)));

			/* dump session id helpful for use with network trace */
			seq_printf(m, " SessionId: 0x%llx", ses->Suid);
			if (ses->session_flags & SMB2_SESSION_FLAG_ENCRYPT_DATA)
				seq_puts(m, " encrypted");
			if (ses->sign)
				seq_puts(m, " signed");

			seq_printf(m, "\n\tUser: %d Cred User: %d",
				   from_kuid(&init_user_ns, ses->linux_uid),
				   from_kuid(&init_user_ns, ses->cred_uid));

			spin_lock(&ses->chan_lock);
			if (ses->chan_count > 1) {
				seq_printf(m, "\n\n\tExtra Channels: %zu ",
					   ses->chan_count-1);
				for (j = 1; j < ses->chan_count; j++)
					cifs_dump_channel(m, j, &ses->chans[j]);
			}
			spin_unlock(&ses->chan_lock);

			seq_puts(m, "\n\n\tShares: ");
			j = 0;

			seq_printf(m, "\n\t%d) IPC: ", j);
			if (ses->tcon_ipc)
				cifs_debug_tcon(m, ses->tcon_ipc);
			else
				seq_puts(m, "none\n");

			list_for_each(tmp3, &ses->tcon_list) {
				tcon = list_entry(tmp3, struct cifs_tcon,
						  tcon_list);
				++j;
				seq_printf(m, "\n\t%d) ", j);
				cifs_debug_tcon(m, tcon);
			}

			spin_lock(&ses->iface_lock);
			if (ses->iface_count)
				seq_printf(m, "\n\n\tServer interfaces: %zu",
					   ses->iface_count);
			for (j = 0; j < ses->iface_count; j++) {
				struct cifs_server_iface *iface;

				iface = &ses->iface_list[j];
				seq_printf(m, "\n\t%d)", j+1);
				cifs_dump_iface(m, iface);
				if (is_ses_using_iface(ses, iface))
					seq_puts(m, "\t\t[CONNECTED]\n");
			}
			spin_unlock(&ses->iface_lock);
		}
		if (i == 0)
			seq_printf(m, "\n\t\t[NONE]");

		seq_puts(m, "\n\n\tMIDs: ");
		spin_lock(&GlobalMid_Lock);
		list_for_each(tmp3, &server->pending_mid_q) {
			mid_entry = list_entry(tmp3, struct mid_q_entry,
					qhead);
			seq_printf(m, "\n\tState: %d com: %d pid:"
					" %d cbdata: %p mid %llu\n",
					mid_entry->mid_state,
					le16_to_cpu(mid_entry->command),
					mid_entry->pid,
					mid_entry->callback_data,
					mid_entry->mid);
		}
		spin_unlock(&GlobalMid_Lock);
		seq_printf(m, "\n--\n");
	}
	if (c == 0)
		seq_printf(m, "\n\t[NONE]");

	spin_unlock(&cifs_tcp_ses_lock);
	seq_putc(m, '\n');
	cifs_swn_dump(m);

	/* BB add code to dump additional info such as TCP session info now */
	return 0;
}

static ssize_t cifs_stats_proc_write(struct file *file,
		const char __user *buffer, size_t count, loff_t *ppos)
{
	bool bv;
	int rc;
	struct list_head *tmp1, *tmp2, *tmp3;
	struct TCP_Server_Info *server;
	struct cifs_ses *ses;
	struct cifs_tcon *tcon;

	rc = kstrtobool_from_user(buffer, count, &bv);
	if (rc == 0) {
#ifdef CONFIG_CIFS_STATS2
		int i;

		atomic_set(&totBufAllocCount, 0);
		atomic_set(&totSmBufAllocCount, 0);
#endif /* CONFIG_CIFS_STATS2 */
		atomic_set(&tcpSesReconnectCount, 0);
		atomic_set(&tconInfoReconnectCount, 0);

		spin_lock(&GlobalMid_Lock);
		GlobalMaxActiveXid = 0;
		GlobalCurrentXid = 0;
		spin_unlock(&GlobalMid_Lock);
		spin_lock(&cifs_tcp_ses_lock);
		list_for_each(tmp1, &cifs_tcp_ses_list) {
			server = list_entry(tmp1, struct TCP_Server_Info,
					    tcp_ses_list);
			server->max_in_flight = 0;
#ifdef CONFIG_CIFS_STATS2
			for (i = 0; i < NUMBER_OF_SMB2_COMMANDS; i++) {
				atomic_set(&server->num_cmds[i], 0);
				atomic_set(&server->smb2slowcmd[i], 0);
				server->time_per_cmd[i] = 0;
				server->slowest_cmd[i] = 0;
				server->fastest_cmd[0] = 0;
			}
#endif /* CONFIG_CIFS_STATS2 */
			list_for_each(tmp2, &server->smb_ses_list) {
				ses = list_entry(tmp2, struct cifs_ses,
						 smb_ses_list);
				list_for_each(tmp3, &ses->tcon_list) {
					tcon = list_entry(tmp3,
							  struct cifs_tcon,
							  tcon_list);
					atomic_set(&tcon->num_smbs_sent, 0);
					spin_lock(&tcon->stat_lock);
					tcon->bytes_read = 0;
					tcon->bytes_written = 0;
					spin_unlock(&tcon->stat_lock);
					if (server->ops->clear_stats)
						server->ops->clear_stats(tcon);
				}
			}
		}
		spin_unlock(&cifs_tcp_ses_lock);
	} else {
		return rc;
	}

	return count;
}

static int cifs_stats_proc_show(struct seq_file *m, void *v)
{
	int i;
#ifdef CONFIG_CIFS_STATS2
	int j;
#endif /* STATS2 */
	struct list_head *tmp2, *tmp3;
	struct TCP_Server_Info *server;
	struct cifs_ses *ses;
	struct cifs_tcon *tcon;

	seq_printf(m, "Resources in use\nCIFS Session: %d\n",
			sesInfoAllocCount.counter);
	seq_printf(m, "Share (unique mount targets): %d\n",
			tconInfoAllocCount.counter);
	seq_printf(m, "SMB Request/Response Buffer: %d Pool size: %d\n",
			bufAllocCount.counter,
			cifs_min_rcv + tcpSesAllocCount.counter);
	seq_printf(m, "SMB Small Req/Resp Buffer: %d Pool size: %d\n",
			smBufAllocCount.counter, cifs_min_small);
#ifdef CONFIG_CIFS_STATS2
	seq_printf(m, "Total Large %d Small %d Allocations\n",
				atomic_read(&totBufAllocCount),
				atomic_read(&totSmBufAllocCount));
#endif /* CONFIG_CIFS_STATS2 */

	seq_printf(m, "Operations (MIDs): %d\n", atomic_read(&midCount));
	seq_printf(m,
		"\n%d session %d share reconnects\n",
		tcpSesReconnectCount.counter, tconInfoReconnectCount.counter);

	seq_printf(m,
		"Total vfs operations: %d maximum at one time: %d\n",
		GlobalCurrentXid, GlobalMaxActiveXid);

	i = 0;
	spin_lock(&cifs_tcp_ses_lock);
	list_for_each_entry(server, &cifs_tcp_ses_list, tcp_ses_list) {
		seq_printf(m, "\nMax requests in flight: %d", server->max_in_flight);
#ifdef CONFIG_CIFS_STATS2
		seq_puts(m, "\nTotal time spent processing by command. Time ");
		seq_printf(m, "units are jiffies (%d per second)\n", HZ);
		seq_puts(m, "  SMB3 CMD\tNumber\tTotal Time\tFastest\tSlowest\n");
		seq_puts(m, "  --------\t------\t----------\t-------\t-------\n");
		for (j = 0; j < NUMBER_OF_SMB2_COMMANDS; j++)
			seq_printf(m, "  %d\t\t%d\t%llu\t\t%u\t%u\n", j,
				atomic_read(&server->num_cmds[j]),
				server->time_per_cmd[j],
				server->fastest_cmd[j],
				server->slowest_cmd[j]);
		for (j = 0; j < NUMBER_OF_SMB2_COMMANDS; j++)
			if (atomic_read(&server->smb2slowcmd[j]))
				seq_printf(m, "  %d slow responses from %s for command %d\n",
					atomic_read(&server->smb2slowcmd[j]),
					server->hostname, j);
#endif /* STATS2 */
		list_for_each(tmp2, &server->smb_ses_list) {
			ses = list_entry(tmp2, struct cifs_ses,
					 smb_ses_list);
			list_for_each(tmp3, &ses->tcon_list) {
				tcon = list_entry(tmp3,
						  struct cifs_tcon,
						  tcon_list);
				i++;
				seq_printf(m, "\n%d) %s", i, tcon->treeName);
				if (tcon->need_reconnect)
					seq_puts(m, "\tDISCONNECTED ");
				seq_printf(m, "\nSMBs: %d",
					   atomic_read(&tcon->num_smbs_sent));
				if (server->ops->print_stats)
					server->ops->print_stats(m, tcon);
			}
		}
	}
	spin_unlock(&cifs_tcp_ses_lock);

	seq_putc(m, '\n');
	return 0;
}

static int cifs_stats_proc_open(struct inode *inode, struct file *file)
{
	return single_open(file, cifs_stats_proc_show, NULL);
}

static const struct proc_ops cifs_stats_proc_ops = {
	.proc_open	= cifs_stats_proc_open,
	.proc_read	= seq_read,
	.proc_lseek	= seq_lseek,
	.proc_release	= single_release,
	.proc_write	= cifs_stats_proc_write,
};

#ifdef CONFIG_CIFS_SMB_DIRECT
#define PROC_FILE_DEFINE(name) \
static ssize_t name##_write(struct file *file, const char __user *buffer, \
	size_t count, loff_t *ppos) \
{ \
	int rc; \
	rc = kstrtoint_from_user(buffer, count, 10, & name); \
	if (rc) \
		return rc; \
	return count; \
} \
static int name##_proc_show(struct seq_file *m, void *v) \
{ \
	seq_printf(m, "%d\n", name ); \
	return 0; \
} \
static int name##_open(struct inode *inode, struct file *file) \
{ \
	return single_open(file, name##_proc_show, NULL); \
} \
\
static const struct proc_ops cifs_##name##_proc_fops = { \
	.proc_open	= name##_open, \
	.proc_read	= seq_read, \
	.proc_lseek	= seq_lseek, \
	.proc_release	= single_release, \
	.proc_write	= name##_write, \
}

PROC_FILE_DEFINE(rdma_readwrite_threshold);
PROC_FILE_DEFINE(smbd_max_frmr_depth);
PROC_FILE_DEFINE(smbd_keep_alive_interval);
PROC_FILE_DEFINE(smbd_max_receive_size);
PROC_FILE_DEFINE(smbd_max_fragmented_recv_size);
PROC_FILE_DEFINE(smbd_max_send_size);
PROC_FILE_DEFINE(smbd_send_credit_target);
PROC_FILE_DEFINE(smbd_receive_credit_max);
#endif

static struct proc_dir_entry *proc_fs_cifs;
static const struct proc_ops cifsFYI_proc_ops;
static const struct proc_ops cifs_lookup_cache_proc_ops;
static const struct proc_ops traceSMB_proc_ops;
static const struct proc_ops cifs_security_flags_proc_ops;
static const struct proc_ops cifs_linux_ext_proc_ops;
static const struct proc_ops cifs_mount_params_proc_ops;

void
cifs_proc_init(void)
{
	proc_fs_cifs = proc_mkdir("fs/cifs", NULL);
	if (proc_fs_cifs == NULL)
		return;

	proc_create_single("DebugData", 0, proc_fs_cifs,
			cifs_debug_data_proc_show);

	proc_create_single("open_files", 0400, proc_fs_cifs,
			cifs_debug_files_proc_show);

	proc_create("Stats", 0644, proc_fs_cifs, &cifs_stats_proc_ops);
	proc_create("cifsFYI", 0644, proc_fs_cifs, &cifsFYI_proc_ops);
	proc_create("traceSMB", 0644, proc_fs_cifs, &traceSMB_proc_ops);
	proc_create("LinuxExtensionsEnabled", 0644, proc_fs_cifs,
		    &cifs_linux_ext_proc_ops);
	proc_create("SecurityFlags", 0644, proc_fs_cifs,
		    &cifs_security_flags_proc_ops);
	proc_create("LookupCacheEnabled", 0644, proc_fs_cifs,
		    &cifs_lookup_cache_proc_ops);

	proc_create("mount_params", 0444, proc_fs_cifs, &cifs_mount_params_proc_ops);

#ifdef CONFIG_CIFS_DFS_UPCALL
	proc_create("dfscache", 0644, proc_fs_cifs, &dfscache_proc_ops);
#endif

#ifdef CONFIG_CIFS_SMB_DIRECT
	proc_create("rdma_readwrite_threshold", 0644, proc_fs_cifs,
		&cifs_rdma_readwrite_threshold_proc_fops);
	proc_create("smbd_max_frmr_depth", 0644, proc_fs_cifs,
		&cifs_smbd_max_frmr_depth_proc_fops);
	proc_create("smbd_keep_alive_interval", 0644, proc_fs_cifs,
		&cifs_smbd_keep_alive_interval_proc_fops);
	proc_create("smbd_max_receive_size", 0644, proc_fs_cifs,
		&cifs_smbd_max_receive_size_proc_fops);
	proc_create("smbd_max_fragmented_recv_size", 0644, proc_fs_cifs,
		&cifs_smbd_max_fragmented_recv_size_proc_fops);
	proc_create("smbd_max_send_size", 0644, proc_fs_cifs,
		&cifs_smbd_max_send_size_proc_fops);
	proc_create("smbd_send_credit_target", 0644, proc_fs_cifs,
		&cifs_smbd_send_credit_target_proc_fops);
	proc_create("smbd_receive_credit_max", 0644, proc_fs_cifs,
		&cifs_smbd_receive_credit_max_proc_fops);
#endif
}

void
cifs_proc_clean(void)
{
	if (proc_fs_cifs == NULL)
		return;

	remove_proc_entry("DebugData", proc_fs_cifs);
	remove_proc_entry("open_files", proc_fs_cifs);
	remove_proc_entry("cifsFYI", proc_fs_cifs);
	remove_proc_entry("traceSMB", proc_fs_cifs);
	remove_proc_entry("Stats", proc_fs_cifs);
	remove_proc_entry("SecurityFlags", proc_fs_cifs);
	remove_proc_entry("LinuxExtensionsEnabled", proc_fs_cifs);
	remove_proc_entry("LookupCacheEnabled", proc_fs_cifs);
	remove_proc_entry("mount_params", proc_fs_cifs);

#ifdef CONFIG_CIFS_DFS_UPCALL
	remove_proc_entry("dfscache", proc_fs_cifs);
#endif
#ifdef CONFIG_CIFS_SMB_DIRECT
	remove_proc_entry("rdma_readwrite_threshold", proc_fs_cifs);
	remove_proc_entry("smbd_max_frmr_depth", proc_fs_cifs);
	remove_proc_entry("smbd_keep_alive_interval", proc_fs_cifs);
	remove_proc_entry("smbd_max_receive_size", proc_fs_cifs);
	remove_proc_entry("smbd_max_fragmented_recv_size", proc_fs_cifs);
	remove_proc_entry("smbd_max_send_size", proc_fs_cifs);
	remove_proc_entry("smbd_send_credit_target", proc_fs_cifs);
	remove_proc_entry("smbd_receive_credit_max", proc_fs_cifs);
#endif
	remove_proc_entry("fs/cifs", NULL);
}

static int cifsFYI_proc_show(struct seq_file *m, void *v)
{
	seq_printf(m, "%d\n", cifsFYI);
	return 0;
}

static int cifsFYI_proc_open(struct inode *inode, struct file *file)
{
	return single_open(file, cifsFYI_proc_show, NULL);
}

static ssize_t cifsFYI_proc_write(struct file *file, const char __user *buffer,
		size_t count, loff_t *ppos)
{
	char c[2] = { '\0' };
	bool bv;
	int rc;

	rc = get_user(c[0], buffer);
	if (rc)
		return rc;
	if (strtobool(c, &bv) == 0)
		cifsFYI = bv;
	else if ((c[0] > '1') && (c[0] <= '9'))
		cifsFYI = (int) (c[0] - '0'); /* see cifs_debug.h for meanings */
	else
		return -EINVAL;

	return count;
}

static const struct proc_ops cifsFYI_proc_ops = {
	.proc_open	= cifsFYI_proc_open,
	.proc_read	= seq_read,
	.proc_lseek	= seq_lseek,
	.proc_release	= single_release,
	.proc_write	= cifsFYI_proc_write,
};

static int cifs_linux_ext_proc_show(struct seq_file *m, void *v)
{
	seq_printf(m, "%d\n", linuxExtEnabled);
	return 0;
}

static int cifs_linux_ext_proc_open(struct inode *inode, struct file *file)
{
	return single_open(file, cifs_linux_ext_proc_show, NULL);
}

static ssize_t cifs_linux_ext_proc_write(struct file *file,
		const char __user *buffer, size_t count, loff_t *ppos)
{
	int rc;

	rc = kstrtobool_from_user(buffer, count, &linuxExtEnabled);
	if (rc)
		return rc;

	return count;
}

static const struct proc_ops cifs_linux_ext_proc_ops = {
	.proc_open	= cifs_linux_ext_proc_open,
	.proc_read	= seq_read,
	.proc_lseek	= seq_lseek,
	.proc_release	= single_release,
	.proc_write	= cifs_linux_ext_proc_write,
};

static int cifs_lookup_cache_proc_show(struct seq_file *m, void *v)
{
	seq_printf(m, "%d\n", lookupCacheEnabled);
	return 0;
}

static int cifs_lookup_cache_proc_open(struct inode *inode, struct file *file)
{
	return single_open(file, cifs_lookup_cache_proc_show, NULL);
}

static ssize_t cifs_lookup_cache_proc_write(struct file *file,
		const char __user *buffer, size_t count, loff_t *ppos)
{
	int rc;

	rc = kstrtobool_from_user(buffer, count, &lookupCacheEnabled);
	if (rc)
		return rc;

	return count;
}

static const struct proc_ops cifs_lookup_cache_proc_ops = {
	.proc_open	= cifs_lookup_cache_proc_open,
	.proc_read	= seq_read,
	.proc_lseek	= seq_lseek,
	.proc_release	= single_release,
	.proc_write	= cifs_lookup_cache_proc_write,
};

static int traceSMB_proc_show(struct seq_file *m, void *v)
{
	seq_printf(m, "%d\n", traceSMB);
	return 0;
}

static int traceSMB_proc_open(struct inode *inode, struct file *file)
{
	return single_open(file, traceSMB_proc_show, NULL);
}

static ssize_t traceSMB_proc_write(struct file *file, const char __user *buffer,
		size_t count, loff_t *ppos)
{
	int rc;

	rc = kstrtobool_from_user(buffer, count, &traceSMB);
	if (rc)
		return rc;

	return count;
}

static const struct proc_ops traceSMB_proc_ops = {
	.proc_open	= traceSMB_proc_open,
	.proc_read	= seq_read,
	.proc_lseek	= seq_lseek,
	.proc_release	= single_release,
	.proc_write	= traceSMB_proc_write,
};

static int cifs_security_flags_proc_show(struct seq_file *m, void *v)
{
	seq_printf(m, "0x%x\n", global_secflags);
	return 0;
}

static int cifs_security_flags_proc_open(struct inode *inode, struct file *file)
{
	return single_open(file, cifs_security_flags_proc_show, NULL);
}

/*
 * Ensure that if someone sets a MUST flag, that we disable all other MAY
 * flags except for the ones corresponding to the given MUST flag. If there are
 * multiple MUST flags, then try to prefer more secure ones.
 */
static void
cifs_security_flags_handle_must_flags(unsigned int *flags)
{
	unsigned int signflags = *flags & CIFSSEC_MUST_SIGN;

	if ((*flags & CIFSSEC_MUST_KRB5) == CIFSSEC_MUST_KRB5)
		*flags = CIFSSEC_MUST_KRB5;
	else if ((*flags & CIFSSEC_MUST_NTLMSSP) == CIFSSEC_MUST_NTLMSSP)
		*flags = CIFSSEC_MUST_NTLMSSP;
	else if ((*flags & CIFSSEC_MUST_NTLMV2) == CIFSSEC_MUST_NTLMV2)
		*flags = CIFSSEC_MUST_NTLMV2;

	*flags |= signflags;
}

static ssize_t cifs_security_flags_proc_write(struct file *file,
		const char __user *buffer, size_t count, loff_t *ppos)
{
	int rc;
	unsigned int flags;
	char flags_string[12];
	bool bv;

	if ((count < 1) || (count > 11))
		return -EINVAL;

	memset(flags_string, 0, 12);

	if (copy_from_user(flags_string, buffer, count))
		return -EFAULT;

	if (count < 3) {
		/* single char or single char followed by null */
		if (strtobool(flags_string, &bv) == 0) {
			global_secflags = bv ? CIFSSEC_MAX : CIFSSEC_DEF;
			return count;
		} else if (!isdigit(flags_string[0])) {
			cifs_dbg(VFS, "Invalid SecurityFlags: %s\n",
					flags_string);
			return -EINVAL;
		}
	}

	/* else we have a number */
	rc = kstrtouint(flags_string, 0, &flags);
	if (rc) {
		cifs_dbg(VFS, "Invalid SecurityFlags: %s\n",
				flags_string);
		return rc;
	}

	cifs_dbg(FYI, "sec flags 0x%x\n", flags);

	if (flags == 0)  {
		cifs_dbg(VFS, "Invalid SecurityFlags: %s\n", flags_string);
		return -EINVAL;
	}

	if (flags & ~CIFSSEC_MASK) {
		cifs_dbg(VFS, "Unsupported security flags: 0x%x\n",
			 flags & ~CIFSSEC_MASK);
		return -EINVAL;
	}

	cifs_security_flags_handle_must_flags(&flags);

	/* flags look ok - update the global security flags for cifs module */
	global_secflags = flags;
	if (global_secflags & CIFSSEC_MUST_SIGN) {
		/* requiring signing implies signing is allowed */
		global_secflags |= CIFSSEC_MAY_SIGN;
		cifs_dbg(FYI, "packet signing now required\n");
	} else if ((global_secflags & CIFSSEC_MAY_SIGN) == 0) {
		cifs_dbg(FYI, "packet signing disabled\n");
	}
	/* BB should we turn on MAY flags for other MUST options? */
	return count;
}

static const struct proc_ops cifs_security_flags_proc_ops = {
	.proc_open	= cifs_security_flags_proc_open,
	.proc_read	= seq_read,
	.proc_lseek	= seq_lseek,
	.proc_release	= single_release,
	.proc_write	= cifs_security_flags_proc_write,
};

/* To make it easier to debug, can help to show mount params */
static int cifs_mount_params_proc_show(struct seq_file *m, void *v)
{
	const struct fs_parameter_spec *p;
	const char *type;

	for (p = smb3_fs_parameters; p->name; p++) {
		/* cannot use switch with pointers... */
		if (!p->type) {
			if (p->flags == fs_param_neg_with_no)
				type = "noflag";
			else
				type = "flag";
		} else if (p->type == fs_param_is_bool)
			type = "bool";
		else if (p->type == fs_param_is_u32)
			type = "u32";
		else if (p->type == fs_param_is_u64)
			type = "u64";
		else if (p->type == fs_param_is_string)
			type = "string";
		else
			type = "unknown";

		seq_printf(m, "%s:%s\n", p->name, type);
	}

	return 0;
}

static int cifs_mount_params_proc_open(struct inode *inode, struct file *file)
{
	return single_open(file, cifs_mount_params_proc_show, NULL);
}

static const struct proc_ops cifs_mount_params_proc_ops = {
	.proc_open	= cifs_mount_params_proc_open,
	.proc_read	= seq_read,
	.proc_lseek	= seq_lseek,
	.proc_release	= single_release,
	/* No need for write for now */
	/* .proc_write	= cifs_mount_params_proc_write, */
};

#else
inline void cifs_proc_init(void)
{
}

inline void cifs_proc_clean(void)
{
}
#endif /* PROC_FS */<|MERGE_RESOLUTION|>--- conflicted
+++ resolved
@@ -271,12 +271,8 @@
 	c = 0;
 	spin_lock(&cifs_tcp_ses_lock);
 	list_for_each_entry(server, &cifs_tcp_ses_list, tcp_ses_list) {
-<<<<<<< HEAD
-		if (server->is_channel)
-=======
 		/* channel info will be printed as a part of sessions below */
 		if (CIFS_SERVER_IS_CHAN(server))
->>>>>>> df0cc57e
 			continue;
 
 		c++;
