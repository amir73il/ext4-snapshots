// SPDX-License-Identifier: GPL-2.0
// Copyright (C) 2019 Andes Technology Corporation

#include <linux/pfn.h>
#include <linux/init_task.h>
#include <linux/kasan.h>
#include <linux/kernel.h>
#include <linux/memblock.h>
#include <linux/pgtable.h>
#include <asm/tlbflush.h>
#include <asm/fixmap.h>
#include <asm/pgalloc.h>

/*
 * Kasan shadow region must lie at a fixed address across sv39, sv48 and sv57
 * which is right before the kernel.
 *
 * For sv39, the region is aligned on PGDIR_SIZE so we only need to populate
 * the page global directory with kasan_early_shadow_pmd.
 *
 * For sv48 and sv57, the region start is aligned on PGDIR_SIZE whereas the end
 * region is not and then we have to go down to the PUD level.
 */

<<<<<<< HEAD
pgd_t tmp_pg_dir[PTRS_PER_PGD] __page_aligned_bss;
p4d_t tmp_p4d[PTRS_PER_P4D] __page_aligned_bss;
pud_t tmp_pud[PTRS_PER_PUD] __page_aligned_bss;
=======
extern pgd_t early_pg_dir[PTRS_PER_PGD];
static pgd_t tmp_pg_dir[PTRS_PER_PGD] __page_aligned_bss;
static p4d_t tmp_p4d[PTRS_PER_P4D] __page_aligned_bss;
static pud_t tmp_pud[PTRS_PER_PUD] __page_aligned_bss;
>>>>>>> 89775a27

static void __init kasan_populate_pte(pmd_t *pmd, unsigned long vaddr, unsigned long end)
{
	phys_addr_t phys_addr;
	pte_t *ptep, *p;

	if (pmd_none(*pmd)) {
		p = memblock_alloc(PTRS_PER_PTE * sizeof(pte_t), PAGE_SIZE);
		set_pmd(pmd, pfn_pmd(PFN_DOWN(__pa(p)), PAGE_TABLE));
	}

	ptep = pte_offset_kernel(pmd, vaddr);

	do {
		if (pte_none(*ptep)) {
			phys_addr = memblock_phys_alloc(PAGE_SIZE, PAGE_SIZE);
			set_pte(ptep, pfn_pte(PFN_DOWN(phys_addr), PAGE_KERNEL));
			memset(__va(phys_addr), KASAN_SHADOW_INIT, PAGE_SIZE);
		}
	} while (ptep++, vaddr += PAGE_SIZE, vaddr != end);
}

static void __init kasan_populate_pmd(pud_t *pud, unsigned long vaddr, unsigned long end)
{
	phys_addr_t phys_addr;
	pmd_t *pmdp, *p;
	unsigned long next;

	if (pud_none(*pud)) {
		p = memblock_alloc(PTRS_PER_PMD * sizeof(pmd_t), PAGE_SIZE);
		set_pud(pud, pfn_pud(PFN_DOWN(__pa(p)), PAGE_TABLE));
	}

	pmdp = pmd_offset(pud, vaddr);

	do {
		next = pmd_addr_end(vaddr, end);

		if (pmd_none(*pmdp) && IS_ALIGNED(vaddr, PMD_SIZE) && (next - vaddr) >= PMD_SIZE) {
			phys_addr = memblock_phys_alloc(PMD_SIZE, PMD_SIZE);
			if (phys_addr) {
				set_pmd(pmdp, pfn_pmd(PFN_DOWN(phys_addr), PAGE_KERNEL));
				memset(__va(phys_addr), KASAN_SHADOW_INIT, PMD_SIZE);
				continue;
			}
		}

		kasan_populate_pte(pmdp, vaddr, next);
	} while (pmdp++, vaddr = next, vaddr != end);
}

static void __init kasan_populate_pud(p4d_t *p4d,
				      unsigned long vaddr, unsigned long end)
{
	phys_addr_t phys_addr;
	pud_t *pudp, *p;
	unsigned long next;

	if (p4d_none(*p4d)) {
		p = memblock_alloc(PTRS_PER_PUD * sizeof(pud_t), PAGE_SIZE);
		set_p4d(p4d, pfn_p4d(PFN_DOWN(__pa(p)), PAGE_TABLE));
	}

	pudp = pud_offset(p4d, vaddr);

	do {
		next = pud_addr_end(vaddr, end);

		if (pud_none(*pudp) && IS_ALIGNED(vaddr, PUD_SIZE) && (next - vaddr) >= PUD_SIZE) {
			phys_addr = memblock_phys_alloc(PUD_SIZE, PUD_SIZE);
			if (phys_addr) {
				set_pud(pudp, pfn_pud(PFN_DOWN(phys_addr), PAGE_KERNEL));
				memset(__va(phys_addr), KASAN_SHADOW_INIT, PUD_SIZE);
				continue;
			}
		}

		kasan_populate_pmd(pudp, vaddr, next);
	} while (pudp++, vaddr = next, vaddr != end);
}

static void __init kasan_populate_p4d(pgd_t *pgd,
				      unsigned long vaddr, unsigned long end)
{
	phys_addr_t phys_addr;
	p4d_t *p4dp, *p;
	unsigned long next;

	if (pgd_none(*pgd)) {
		p = memblock_alloc(PTRS_PER_P4D * sizeof(p4d_t), PAGE_SIZE);
		set_pgd(pgd, pfn_pgd(PFN_DOWN(__pa(p)), PAGE_TABLE));
	}

	p4dp = p4d_offset(pgd, vaddr);

	do {
		next = p4d_addr_end(vaddr, end);

		if (p4d_none(*p4dp) && IS_ALIGNED(vaddr, P4D_SIZE) && (next - vaddr) >= P4D_SIZE) {
			phys_addr = memblock_phys_alloc(P4D_SIZE, P4D_SIZE);
			if (phys_addr) {
				set_p4d(p4dp, pfn_p4d(PFN_DOWN(phys_addr), PAGE_KERNEL));
				memset(__va(phys_addr), KASAN_SHADOW_INIT, P4D_SIZE);
				continue;
			}
		}

		kasan_populate_pud(p4dp, vaddr, next);
	} while (p4dp++, vaddr = next, vaddr != end);
}

static void __init kasan_populate_pgd(pgd_t *pgdp,
				      unsigned long vaddr, unsigned long end)
{
	phys_addr_t phys_addr;
	unsigned long next;

	do {
		next = pgd_addr_end(vaddr, end);

		if (pgd_none(*pgdp) && IS_ALIGNED(vaddr, PGDIR_SIZE) &&
		    (next - vaddr) >= PGDIR_SIZE) {
			phys_addr = memblock_phys_alloc(PGDIR_SIZE, PGDIR_SIZE);
			if (phys_addr) {
				set_pgd(pgdp, pfn_pgd(PFN_DOWN(phys_addr), PAGE_KERNEL));
				memset(__va(phys_addr), KASAN_SHADOW_INIT, PGDIR_SIZE);
				continue;
			}
		}

		kasan_populate_p4d(pgdp, vaddr, next);
	} while (pgdp++, vaddr = next, vaddr != end);
}

static void __init kasan_early_clear_pud(p4d_t *p4dp,
					 unsigned long vaddr, unsigned long end)
{
	pud_t *pudp, *base_pud;
	unsigned long next;

	if (!pgtable_l4_enabled) {
		pudp = (pud_t *)p4dp;
	} else {
		base_pud = pt_ops.get_pud_virt(pfn_to_phys(_p4d_pfn(*p4dp)));
		pudp = base_pud + pud_index(vaddr);
	}

	do {
		next = pud_addr_end(vaddr, end);

		if (IS_ALIGNED(vaddr, PUD_SIZE) && (next - vaddr) >= PUD_SIZE) {
			pud_clear(pudp);
			continue;
		}

		BUG();
	} while (pudp++, vaddr = next, vaddr != end);
}

static void __init kasan_early_clear_p4d(pgd_t *pgdp,
					 unsigned long vaddr, unsigned long end)
{
	p4d_t *p4dp, *base_p4d;
	unsigned long next;

	if (!pgtable_l5_enabled) {
		p4dp = (p4d_t *)pgdp;
	} else {
		base_p4d = pt_ops.get_p4d_virt(pfn_to_phys(_pgd_pfn(*pgdp)));
		p4dp = base_p4d + p4d_index(vaddr);
	}

	do {
		next = p4d_addr_end(vaddr, end);

		if (pgtable_l4_enabled && IS_ALIGNED(vaddr, P4D_SIZE) &&
		    (next - vaddr) >= P4D_SIZE) {
			p4d_clear(p4dp);
			continue;
		}

		kasan_early_clear_pud(p4dp, vaddr, next);
	} while (p4dp++, vaddr = next, vaddr != end);
}

static void __init kasan_early_clear_pgd(pgd_t *pgdp,
					 unsigned long vaddr, unsigned long end)
{
	unsigned long next;

	do {
		next = pgd_addr_end(vaddr, end);

		if (pgtable_l5_enabled && IS_ALIGNED(vaddr, PGDIR_SIZE) &&
		    (next - vaddr) >= PGDIR_SIZE) {
			pgd_clear(pgdp);
			continue;
		}

		kasan_early_clear_p4d(pgdp, vaddr, next);
	} while (pgdp++, vaddr = next, vaddr != end);
}

static void __init kasan_early_populate_pud(p4d_t *p4dp,
					    unsigned long vaddr,
					    unsigned long end)
{
	pud_t *pudp, *base_pud;
	phys_addr_t phys_addr;
	unsigned long next;

	if (!pgtable_l4_enabled) {
		pudp = (pud_t *)p4dp;
	} else {
		base_pud = pt_ops.get_pud_virt(pfn_to_phys(_p4d_pfn(*p4dp)));
		pudp = base_pud + pud_index(vaddr);
	}

	do {
		next = pud_addr_end(vaddr, end);

		if (pud_none(*pudp) && IS_ALIGNED(vaddr, PUD_SIZE) &&
		    (next - vaddr) >= PUD_SIZE) {
			phys_addr = __pa((uintptr_t)kasan_early_shadow_pmd);
			set_pud(pudp, pfn_pud(PFN_DOWN(phys_addr), PAGE_TABLE));
			continue;
		}

		BUG();
	} while (pudp++, vaddr = next, vaddr != end);
}

static void __init kasan_early_populate_p4d(pgd_t *pgdp,
					    unsigned long vaddr,
					    unsigned long end)
{
	p4d_t *p4dp, *base_p4d;
	phys_addr_t phys_addr;
	unsigned long next;

	/*
	 * We can't use pgd_page_vaddr here as it would return a linear
	 * mapping address but it is not mapped yet, but when populating
	 * early_pg_dir, we need the physical address and when populating
	 * swapper_pg_dir, we need the kernel virtual address so use
	 * pt_ops facility.
	 * Note that this test is then completely equivalent to
	 * p4dp = p4d_offset(pgdp, vaddr)
	 */
	if (!pgtable_l5_enabled) {
		p4dp = (p4d_t *)pgdp;
	} else {
		base_p4d = pt_ops.get_p4d_virt(pfn_to_phys(_pgd_pfn(*pgdp)));
		p4dp = base_p4d + p4d_index(vaddr);
	}

	do {
		next = p4d_addr_end(vaddr, end);

		if (p4d_none(*p4dp) && IS_ALIGNED(vaddr, P4D_SIZE) &&
		    (next - vaddr) >= P4D_SIZE) {
			phys_addr = __pa((uintptr_t)kasan_early_shadow_pud);
			set_p4d(p4dp, pfn_p4d(PFN_DOWN(phys_addr), PAGE_TABLE));
			continue;
		}

		kasan_early_populate_pud(p4dp, vaddr, next);
	} while (p4dp++, vaddr = next, vaddr != end);
}

static void __init kasan_early_populate_pgd(pgd_t *pgdp,
					    unsigned long vaddr,
					    unsigned long end)
{
	phys_addr_t phys_addr;
	unsigned long next;

	do {
		next = pgd_addr_end(vaddr, end);

		if (pgd_none(*pgdp) && IS_ALIGNED(vaddr, PGDIR_SIZE) &&
		    (next - vaddr) >= PGDIR_SIZE) {
			phys_addr = __pa((uintptr_t)kasan_early_shadow_p4d);
			set_pgd(pgdp, pfn_pgd(PFN_DOWN(phys_addr), PAGE_TABLE));
			continue;
		}

		kasan_early_populate_p4d(pgdp, vaddr, next);
	} while (pgdp++, vaddr = next, vaddr != end);
}

asmlinkage void __init kasan_early_init(void)
{
	uintptr_t i;

	BUILD_BUG_ON(KASAN_SHADOW_OFFSET !=
		KASAN_SHADOW_END - (1UL << (64 - KASAN_SHADOW_SCALE_SHIFT)));

	for (i = 0; i < PTRS_PER_PTE; ++i)
		set_pte(kasan_early_shadow_pte + i,
			pfn_pte(virt_to_pfn(kasan_early_shadow_page), PAGE_KERNEL));

	for (i = 0; i < PTRS_PER_PMD; ++i)
		set_pmd(kasan_early_shadow_pmd + i,
			pfn_pmd(PFN_DOWN
				(__pa((uintptr_t)kasan_early_shadow_pte)),
				PAGE_TABLE));

	if (pgtable_l4_enabled) {
		for (i = 0; i < PTRS_PER_PUD; ++i)
			set_pud(kasan_early_shadow_pud + i,
				pfn_pud(PFN_DOWN
					(__pa(((uintptr_t)kasan_early_shadow_pmd))),
					PAGE_TABLE));
	}

	if (pgtable_l5_enabled) {
		for (i = 0; i < PTRS_PER_P4D; ++i)
			set_p4d(kasan_early_shadow_p4d + i,
				pfn_p4d(PFN_DOWN
					(__pa(((uintptr_t)kasan_early_shadow_pud))),
					PAGE_TABLE));
	}

	kasan_early_populate_pgd(early_pg_dir + pgd_index(KASAN_SHADOW_START),
				 KASAN_SHADOW_START, KASAN_SHADOW_END);

	local_flush_tlb_all();
}

void __init kasan_swapper_init(void)
{
	kasan_early_populate_pgd(pgd_offset_k(KASAN_SHADOW_START),
				 KASAN_SHADOW_START, KASAN_SHADOW_END);

	local_flush_tlb_all();
}

static void __init kasan_populate(void *start, void *end)
{
	unsigned long vaddr = (unsigned long)start & PAGE_MASK;
	unsigned long vend = PAGE_ALIGN((unsigned long)end);

	kasan_populate_pgd(pgd_offset_k(vaddr), vaddr, vend);
}

static void __init kasan_shallow_populate_pud(p4d_t *p4d,
					      unsigned long vaddr, unsigned long end)
{
	unsigned long next;
	void *p;
	pud_t *pud_k = pud_offset(p4d, vaddr);

	do {
		next = pud_addr_end(vaddr, end);

		if (pud_none(*pud_k)) {
			p = memblock_alloc(PAGE_SIZE, PAGE_SIZE);
			set_pud(pud_k, pfn_pud(PFN_DOWN(__pa(p)), PAGE_TABLE));
			continue;
		}

		BUG();
	} while (pud_k++, vaddr = next, vaddr != end);
}

static void __init kasan_shallow_populate_p4d(pgd_t *pgd,
					      unsigned long vaddr, unsigned long end)
{
	unsigned long next;
	void *p;
	p4d_t *p4d_k = p4d_offset(pgd, vaddr);

	do {
		next = p4d_addr_end(vaddr, end);

		if (p4d_none(*p4d_k)) {
			p = memblock_alloc(PAGE_SIZE, PAGE_SIZE);
			set_p4d(p4d_k, pfn_p4d(PFN_DOWN(__pa(p)), PAGE_TABLE));
			continue;
		}

		kasan_shallow_populate_pud(p4d_k, vaddr, end);
	} while (p4d_k++, vaddr = next, vaddr != end);
}

static void __init kasan_shallow_populate_pgd(unsigned long vaddr, unsigned long end)
{
	unsigned long next;
	void *p;
	pgd_t *pgd_k = pgd_offset_k(vaddr);

	do {
		next = pgd_addr_end(vaddr, end);

		if (pgd_none(*pgd_k)) {
			p = memblock_alloc(PAGE_SIZE, PAGE_SIZE);
			set_pgd(pgd_k, pfn_pgd(PFN_DOWN(__pa(p)), PAGE_TABLE));
			continue;
		}

		kasan_shallow_populate_p4d(pgd_k, vaddr, next);
	} while (pgd_k++, vaddr = next, vaddr != end);
}

static void __init kasan_shallow_populate(void *start, void *end)
{
	unsigned long vaddr = (unsigned long)start & PAGE_MASK;
	unsigned long vend = PAGE_ALIGN((unsigned long)end);

	kasan_shallow_populate_pgd(vaddr, vend);
}

static void __init create_tmp_mapping(void)
{
	void *ptr;
	p4d_t *base_p4d;

	/*
	 * We need to clean the early mapping: this is hard to achieve "in-place",
	 * so install a temporary mapping like arm64 and x86 do.
	 */
	memcpy(tmp_pg_dir, swapper_pg_dir, sizeof(pgd_t) * PTRS_PER_PGD);

	/* Copy the last p4d since it is shared with the kernel mapping. */
	if (pgtable_l5_enabled) {
		ptr = (p4d_t *)pgd_page_vaddr(*pgd_offset_k(KASAN_SHADOW_END));
		memcpy(tmp_p4d, ptr, sizeof(p4d_t) * PTRS_PER_P4D);
		set_pgd(&tmp_pg_dir[pgd_index(KASAN_SHADOW_END)],
			pfn_pgd(PFN_DOWN(__pa(tmp_p4d)), PAGE_TABLE));
		base_p4d = tmp_p4d;
	} else {
		base_p4d = (p4d_t *)tmp_pg_dir;
	}

	/* Copy the last pud since it is shared with the kernel mapping. */
	if (pgtable_l4_enabled) {
		ptr = (pud_t *)p4d_page_vaddr(*(base_p4d + p4d_index(KASAN_SHADOW_END)));
		memcpy(tmp_pud, ptr, sizeof(pud_t) * PTRS_PER_PUD);
		set_p4d(&base_p4d[p4d_index(KASAN_SHADOW_END)],
			pfn_p4d(PFN_DOWN(__pa(tmp_pud)), PAGE_TABLE));
	}
}

void __init kasan_init(void)
{
	phys_addr_t p_start, p_end;
	u64 i;

	create_tmp_mapping();
	csr_write(CSR_SATP, PFN_DOWN(__pa(tmp_pg_dir)) | satp_mode);

	kasan_early_clear_pgd(pgd_offset_k(KASAN_SHADOW_START),
			      KASAN_SHADOW_START, KASAN_SHADOW_END);

	kasan_populate_early_shadow((void *)kasan_mem_to_shadow((void *)FIXADDR_START),
				    (void *)kasan_mem_to_shadow((void *)VMALLOC_START));

	if (IS_ENABLED(CONFIG_KASAN_VMALLOC)) {
		kasan_shallow_populate(
			(void *)kasan_mem_to_shadow((void *)VMALLOC_START),
			(void *)kasan_mem_to_shadow((void *)VMALLOC_END));
		/* Shallow populate modules and BPF which are vmalloc-allocated */
		kasan_shallow_populate(
			(void *)kasan_mem_to_shadow((void *)MODULES_VADDR),
			(void *)kasan_mem_to_shadow((void *)MODULES_END));
	} else {
		kasan_populate_early_shadow((void *)kasan_mem_to_shadow((void *)VMALLOC_START),
					    (void *)kasan_mem_to_shadow((void *)VMALLOC_END));
	}

	/* Populate the linear mapping */
	for_each_mem_range(i, &p_start, &p_end) {
		void *start = (void *)__va(p_start);
		void *end = (void *)__va(p_end);

		if (start >= end)
			break;

		kasan_populate(kasan_mem_to_shadow(start), kasan_mem_to_shadow(end));
	}

	/* Populate kernel */
	kasan_populate(kasan_mem_to_shadow((const void *)MODULES_END),
		       kasan_mem_to_shadow((const void *)MODULES_VADDR + SZ_2G));

	for (i = 0; i < PTRS_PER_PTE; i++)
		set_pte(&kasan_early_shadow_pte[i],
			mk_pte(virt_to_page(kasan_early_shadow_page),
			       __pgprot(_PAGE_PRESENT | _PAGE_READ |
					_PAGE_ACCESSED)));

	memset(kasan_early_shadow_page, KASAN_SHADOW_INIT, PAGE_SIZE);
	init_task.kasan_depth = 0;

	csr_write(CSR_SATP, PFN_DOWN(__pa(swapper_pg_dir)) | satp_mode);
	local_flush_tlb_all();
}<|MERGE_RESOLUTION|>--- conflicted
+++ resolved
@@ -22,16 +22,9 @@
  * region is not and then we have to go down to the PUD level.
  */
 
-<<<<<<< HEAD
-pgd_t tmp_pg_dir[PTRS_PER_PGD] __page_aligned_bss;
-p4d_t tmp_p4d[PTRS_PER_P4D] __page_aligned_bss;
-pud_t tmp_pud[PTRS_PER_PUD] __page_aligned_bss;
-=======
-extern pgd_t early_pg_dir[PTRS_PER_PGD];
 static pgd_t tmp_pg_dir[PTRS_PER_PGD] __page_aligned_bss;
 static p4d_t tmp_p4d[PTRS_PER_P4D] __page_aligned_bss;
 static pud_t tmp_pud[PTRS_PER_PUD] __page_aligned_bss;
->>>>>>> 89775a27
 
 static void __init kasan_populate_pte(pmd_t *pmd, unsigned long vaddr, unsigned long end)
 {
