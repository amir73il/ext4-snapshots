--- conflicted
+++ resolved
@@ -404,14 +404,9 @@
 #define __NR_open_by_handle_at	333
 #define __NR_clock_adjtime	334
 #define __NR_syncfs		335
-<<<<<<< HEAD
-
-#define NR_syscalls		336
-=======
 #define __NR_sendmmsg		336
 
 #define NR_syscalls		337
->>>>>>> d762f438
 
 #ifdef __32bit_syscall_numbers__
 /* Sparc 32-bit only has the "setresuid32", "getresuid32" variants,
