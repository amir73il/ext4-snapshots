/* SPDX-License-Identifier: GPL-2.0 */
/*
 * Compatibility mode system call entry point for x86-64.
 *
 * Copyright 2000-2002 Andi Kleen, SuSE Labs.
 */
#include <asm/asm-offsets.h>
#include <asm/current.h>
#include <asm/errno.h>
#include <asm/thread_info.h>
#include <asm/segment.h>
#include <asm/irqflags.h>
#include <asm/asm.h>
#include <asm/smap.h>
#include <asm/nospec-branch.h>
#include <linux/linkage.h>
#include <linux/err.h>

#include "calling.h"

	.section .entry.text, "ax"

/*
 * 32-bit SYSENTER entry.
 *
 * 32-bit system calls through the vDSO's __kernel_vsyscall enter here
 * on 64-bit kernels running on Intel CPUs.
 *
 * The SYSENTER instruction, in principle, should *only* occur in the
 * vDSO.  In practice, a small number of Android devices were shipped
 * with a copy of Bionic that inlined a SYSENTER instruction.  This
 * never happened in any of Google's Bionic versions -- it only happened
 * in a narrow range of Intel-provided versions.
 *
 * SYSENTER loads SS, RSP, CS, and RIP from previously programmed MSRs.
 * IF and VM in RFLAGS are cleared (IOW: interrupts are off).
 * SYSENTER does not save anything on the stack,
 * and does not save old RIP (!!!), RSP, or RFLAGS.
 *
 * Arguments:
 * eax  system call number
 * ebx  arg1
 * ecx  arg2
 * edx  arg3
 * esi  arg4
 * edi  arg5
 * ebp  user stack
 * 0(%ebp) arg6
 */
SYM_CODE_START(entry_SYSENTER_compat)
	UNWIND_HINT_ENTRY
	ENDBR
	/* Interrupts are off on entry. */
	swapgs

	pushq	%rax
	SWITCH_TO_KERNEL_CR3 scratch_reg=%rax
	popq	%rax

	movq	PER_CPU_VAR(pcpu_hot + X86_top_of_stack), %rsp

	/* Construct struct pt_regs on stack */
	pushq	$__USER_DS		/* pt_regs->ss */
	pushq	$0			/* pt_regs->sp = 0 (placeholder) */

	/*
	 * Push flags.  This is nasty.  First, interrupts are currently
	 * off, but we need pt_regs->flags to have IF set.  Second, if TS
	 * was set in usermode, it's still set, and we're singlestepping
	 * through this code.  do_SYSENTER_32() will fix up IF.
	 */
	pushfq				/* pt_regs->flags (except IF = 0) */
	pushq	$__USER32_CS		/* pt_regs->cs */
	pushq	$0			/* pt_regs->ip = 0 (placeholder) */
SYM_INNER_LABEL(entry_SYSENTER_compat_after_hwframe, SYM_L_GLOBAL)

	/*
	 * User tracing code (ptrace or signal handlers) might assume that
	 * the saved RAX contains a 32-bit number when we're invoking a 32-bit
	 * syscall.  Just in case the high bits are nonzero, zero-extend
	 * the syscall number.  (This could almost certainly be deleted
	 * with no ill effects.)
	 */
	movl	%eax, %eax

	pushq	%rax			/* pt_regs->orig_ax */
	PUSH_AND_CLEAR_REGS rax=$-ENOSYS
	UNWIND_HINT_REGS

	cld

<<<<<<< HEAD
	IBRS_ENTER
	UNTRAIN_RET
	CLEAR_BRANCH_HISTORY

=======
>>>>>>> 0c383648
	/*
	 * SYSENTER doesn't filter flags, so we need to clear NT and AC
	 * ourselves.  To save a few cycles, we can check whether
	 * either was set instead of doing an unconditional popfq.
	 * This needs to happen before enabling interrupts so that
	 * we don't get preempted with NT set.
	 *
	 * If TF is set, we will single-step all the way to here -- do_debug
	 * will ignore all the traps.  (Yes, this is slow, but so is
	 * single-stepping in general.  This allows us to avoid having
	 * a more complicated code to handle the case where a user program
	 * forces us to single-step through the SYSENTER entry code.)
	 *
	 * NB.: .Lsysenter_fix_flags is a label with the code under it moved
	 * out-of-line as an optimization: NT is unlikely to be set in the
	 * majority of the cases and instead of polluting the I$ unnecessarily,
	 * we're keeping that code behind a branch which will predict as
	 * not-taken and therefore its instructions won't be fetched.
	 */
	testl	$X86_EFLAGS_NT|X86_EFLAGS_AC|X86_EFLAGS_TF, EFLAGS(%rsp)
	jnz	.Lsysenter_fix_flags
.Lsysenter_flags_fixed:

	/*
	 * CPU bugs mitigations mechanisms can call other functions. They
	 * should be invoked after making sure TF is cleared because
	 * single-step is ignored only for instructions inside the
	 * entry_SYSENTER_compat function.
	 */
	IBRS_ENTER
	UNTRAIN_RET
	CLEAR_BRANCH_HISTORY

	movq	%rsp, %rdi
	call	do_SYSENTER_32
	jmp	sysret32_from_system_call

.Lsysenter_fix_flags:
	pushq	$X86_EFLAGS_FIXED
	popfq
	jmp	.Lsysenter_flags_fixed
SYM_INNER_LABEL(__end_entry_SYSENTER_compat, SYM_L_GLOBAL)
SYM_CODE_END(entry_SYSENTER_compat)

/*
 * 32-bit SYSCALL entry.
 *
 * 32-bit system calls through the vDSO's __kernel_vsyscall enter here
 * on 64-bit kernels running on AMD CPUs.
 *
 * The SYSCALL instruction, in principle, should *only* occur in the
 * vDSO.  In practice, it appears that this really is the case.
 * As evidence:
 *
 *  - The calling convention for SYSCALL has changed several times without
 *    anyone noticing.
 *
 *  - Prior to the in-kernel X86_BUG_SYSRET_SS_ATTRS fixup, anything
 *    user task that did SYSCALL without immediately reloading SS
 *    would randomly crash.
 *
 *  - Most programmers do not directly target AMD CPUs, and the 32-bit
 *    SYSCALL instruction does not exist on Intel CPUs.  Even on AMD
 *    CPUs, Linux disables the SYSCALL instruction on 32-bit kernels
 *    because the SYSCALL instruction in legacy/native 32-bit mode (as
 *    opposed to compat mode) is sufficiently poorly designed as to be
 *    essentially unusable.
 *
 * 32-bit SYSCALL saves RIP to RCX, clears RFLAGS.RF, then saves
 * RFLAGS to R11, then loads new SS, CS, and RIP from previously
 * programmed MSRs.  RFLAGS gets masked by a value from another MSR
 * (so CLD and CLAC are not needed).  SYSCALL does not save anything on
 * the stack and does not change RSP.
 *
 * Note: RFLAGS saving+masking-with-MSR happens only in Long mode
 * (in legacy 32-bit mode, IF, RF and VM bits are cleared and that's it).
 * Don't get confused: RFLAGS saving+masking depends on Long Mode Active bit
 * (EFER.LMA=1), NOT on bitness of userspace where SYSCALL executes
 * or target CS descriptor's L bit (SYSCALL does not read segment descriptors).
 *
 * Arguments:
 * eax  system call number
 * ecx  return address
 * ebx  arg1
 * ebp  arg2	(note: not saved in the stack frame, should not be touched)
 * edx  arg3
 * esi  arg4
 * edi  arg5
 * esp  user stack
 * 0(%esp) arg6
 */
SYM_CODE_START(entry_SYSCALL_compat)
	UNWIND_HINT_ENTRY
	ENDBR
	/* Interrupts are off on entry. */
	swapgs

	/* Stash user ESP */
	movl	%esp, %r8d

	/* Use %rsp as scratch reg. User ESP is stashed in r8 */
	SWITCH_TO_KERNEL_CR3 scratch_reg=%rsp

	/* Switch to the kernel stack */
	movq	PER_CPU_VAR(pcpu_hot + X86_top_of_stack), %rsp

SYM_INNER_LABEL(entry_SYSCALL_compat_safe_stack, SYM_L_GLOBAL)
	ANNOTATE_NOENDBR

	/* Construct struct pt_regs on stack */
	pushq	$__USER_DS		/* pt_regs->ss */
	pushq	%r8			/* pt_regs->sp */
	pushq	%r11			/* pt_regs->flags */
	pushq	$__USER32_CS		/* pt_regs->cs */
	pushq	%rcx			/* pt_regs->ip */
SYM_INNER_LABEL(entry_SYSCALL_compat_after_hwframe, SYM_L_GLOBAL)
	movl	%eax, %eax		/* discard orig_ax high bits */
	pushq	%rax			/* pt_regs->orig_ax */
	PUSH_AND_CLEAR_REGS rcx=%rbp rax=$-ENOSYS
	UNWIND_HINT_REGS

	IBRS_ENTER
	UNTRAIN_RET
	CLEAR_BRANCH_HISTORY

	movq	%rsp, %rdi
	call	do_fast_syscall_32

sysret32_from_system_call:
	/* XEN PV guests always use IRET path */
	ALTERNATIVE "testb %al, %al; jz swapgs_restore_regs_and_return_to_usermode", \
		    "jmp swapgs_restore_regs_and_return_to_usermode", X86_FEATURE_XENPV

	/*
	 * Opportunistic SYSRET
	 *
	 * We are not going to return to userspace from the trampoline
	 * stack. So let's erase the thread stack right now.
	 */
	STACKLEAK_ERASE

	IBRS_EXIT

	movq	RBX(%rsp), %rbx		/* pt_regs->rbx */
	movq	RBP(%rsp), %rbp		/* pt_regs->rbp */
	movq	EFLAGS(%rsp), %r11	/* pt_regs->flags (in r11) */
	movq	RIP(%rsp), %rcx		/* pt_regs->ip (in rcx) */
	addq	$RAX, %rsp		/* Skip r8-r15 */
	popq	%rax			/* pt_regs->rax */
	popq	%rdx			/* Skip pt_regs->cx */
	popq	%rdx			/* pt_regs->dx */
	popq	%rsi			/* pt_regs->si */
	popq	%rdi			/* pt_regs->di */

        /*
         * USERGS_SYSRET32 does:
         *  GSBASE = user's GS base
         *  EIP = ECX
         *  RFLAGS = R11
         *  CS = __USER32_CS
         *  SS = __USER_DS
         *
	 * ECX will not match pt_regs->cx, but we're returning to a vDSO
	 * trampoline that will fix up RCX, so this is okay.
	 *
	 * R12-R15 are callee-saved, so they contain whatever was in them
	 * when the system call started, which is already known to user
	 * code.  We zero R8-R10 to avoid info leaks.
         */
	movq	RSP-ORIG_RAX(%rsp), %rsp
SYM_INNER_LABEL(entry_SYSRETL_compat_unsafe_stack, SYM_L_GLOBAL)
	ANNOTATE_NOENDBR

	/*
	 * The original userspace %rsp (RSP-ORIG_RAX(%rsp)) is stored
	 * on the process stack which is not mapped to userspace and
	 * not readable after we SWITCH_TO_USER_CR3.  Delay the CR3
	 * switch until after after the last reference to the process
	 * stack.
	 *
	 * %r8/%r9 are zeroed before the sysret, thus safe to clobber.
	 */
	SWITCH_TO_USER_CR3_NOSTACK scratch_reg=%r8 scratch_reg2=%r9

	xorl	%r8d, %r8d
	xorl	%r9d, %r9d
	xorl	%r10d, %r10d
	swapgs
	CLEAR_CPU_BUFFERS
	sysretl
SYM_INNER_LABEL(entry_SYSRETL_compat_end, SYM_L_GLOBAL)
	ANNOTATE_NOENDBR
	int3
SYM_CODE_END(entry_SYSCALL_compat)

/*
 * int 0x80 is used by 32 bit mode as a system call entry. Normally idt entries
 * point to C routines, however since this is a system call interface the branch
 * history needs to be scrubbed to protect against BHI attacks, and that
 * scrubbing needs to take place in assembly code prior to entering any C
 * routines.
 */
SYM_CODE_START(int80_emulation)
	ANNOTATE_NOENDBR
	UNWIND_HINT_FUNC
	CLEAR_BRANCH_HISTORY
	jmp do_int80_emulation
SYM_CODE_END(int80_emulation)<|MERGE_RESOLUTION|>--- conflicted
+++ resolved
@@ -89,13 +89,6 @@
 
 	cld
 
-<<<<<<< HEAD
-	IBRS_ENTER
-	UNTRAIN_RET
-	CLEAR_BRANCH_HISTORY
-
-=======
->>>>>>> 0c383648
 	/*
 	 * SYSENTER doesn't filter flags, so we need to clear NT and AC
 	 * ourselves.  To save a few cycles, we can check whether
