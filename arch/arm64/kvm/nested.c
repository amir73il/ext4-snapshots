--- conflicted
+++ resolved
@@ -1272,7 +1272,6 @@
 		res0 |= MDCR_EL2_EnSTEPOP;
 	set_sysreg_masks(kvm, MDCR_EL2, res0, res1);
 
-<<<<<<< HEAD
 	/* CNTHCTL_EL2 */
 	res0 = GENMASK(63, 20);
 	res1 = 0;
@@ -1287,11 +1286,10 @@
 	if (!kvm_has_feat(kvm, ID_AA64MMFR1_EL1, VH, IMP))
 		res0 |= GENMASK(11, 8);
 	set_sysreg_masks(kvm, CNTHCTL_EL2, res0, res1);
-=======
+
 out:
 	for (enum vcpu_sysreg sr = __SANITISED_REG_START__; sr < NR_SYS_REGS; sr++)
 		(void)__vcpu_sys_reg(vcpu, sr);
->>>>>>> 36f998de
 
 	return 0;
 }
