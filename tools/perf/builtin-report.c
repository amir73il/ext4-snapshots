// SPDX-License-Identifier: GPL-2.0
/*
 * builtin-report.c
 *
 * Builtin report command: Analyze the perf.data input file,
 * look up and read DSOs and symbol information and display
 * a histogram of results, along various sorting keys.
 */
#include "builtin.h"

#include "util/config.h"

#include "util/annotate.h"
#include "util/color.h"
#include "util/dso.h"
#include <linux/list.h>
#include <linux/rbtree.h>
#include <linux/err.h>
#include <linux/zalloc.h>
#include "util/map.h"
#include "util/symbol.h"
#include "util/map_symbol.h"
#include "util/mem-events.h"
#include "util/branch.h"
#include "util/callchain.h"
#include "util/values.h"

#include "perf.h"
#include "util/debug.h"
#include "util/evlist.h"
#include "util/evsel.h"
#include "util/evswitch.h"
#include "util/header.h"
#include "util/session.h"
#include "util/srcline.h"
#include "util/tool.h"

#include <subcmd/parse-options.h>
#include <subcmd/exec-cmd.h>
#include "util/parse-events.h"

#include "util/thread.h"
#include "util/sort.h"
#include "util/hist.h"
#include "util/data.h"
#include "arch/common.h"
#include "util/time-utils.h"
#include "util/auxtrace.h"
#include "util/units.h"
#include "util/util.h" // perf_tip()
#include "ui/ui.h"
#include "ui/progress.h"
#include "util/block-info.h"

#include <dlfcn.h>
#include <errno.h>
#include <inttypes.h>
#include <regex.h>
#include <linux/ctype.h>
#include <signal.h>
#include <linux/bitmap.h>
#include <linux/string.h>
#include <linux/stringify.h>
#include <linux/time64.h>
#include <sys/types.h>
#include <sys/stat.h>
#include <unistd.h>
#include <linux/mman.h>

struct report {
	struct perf_tool	tool;
	struct perf_session	*session;
	struct evswitch		evswitch;
	bool			use_tui, use_gtk, use_stdio;
	bool			show_full_info;
	bool			show_threads;
	bool			inverted_callchain;
	bool			mem_mode;
	bool			stats_mode;
	bool			tasks_mode;
	bool			mmaps_mode;
	bool			header;
	bool			header_only;
	bool			nonany_branch_mode;
	bool			group_set;
	bool			stitch_lbr;
	bool			disable_order;
	bool			skip_empty;
	int			max_stack;
	struct perf_read_values	show_threads_values;
	struct annotation_options annotation_opts;
	const char		*pretty_printing_style;
	const char		*cpu_list;
	const char		*symbol_filter_str;
	const char		*time_str;
	struct perf_time_interval *ptime_range;
	int			range_size;
	int			range_num;
	float			min_percent;
	u64			nr_entries;
	u64			queue_size;
	u64			total_cycles;
	int			socket_filter;
	DECLARE_BITMAP(cpu_bitmap, MAX_NR_CPUS);
	struct branch_type_stat	brtype_stat;
	bool			symbol_ipc;
	bool			total_cycles_mode;
	struct block_report	*block_reports;
	int			nr_block_reports;
};

static int report__config(const char *var, const char *value, void *cb)
{
	struct report *rep = cb;

	if (!strcmp(var, "report.group")) {
		symbol_conf.event_group = perf_config_bool(var, value);
		return 0;
	}
	if (!strcmp(var, "report.percent-limit")) {
		double pcnt = strtof(value, NULL);

		rep->min_percent = pcnt;
		callchain_param.min_percent = pcnt;
		return 0;
	}
	if (!strcmp(var, "report.children")) {
		symbol_conf.cumulate_callchain = perf_config_bool(var, value);
		return 0;
	}
	if (!strcmp(var, "report.queue-size"))
		return perf_config_u64(&rep->queue_size, var, value);

	if (!strcmp(var, "report.sort_order")) {
		default_sort_order = strdup(value);
		return 0;
	}

	if (!strcmp(var, "report.skip-empty")) {
		rep->skip_empty = perf_config_bool(var, value);
		return 0;
	}

	return 0;
}

static int hist_iter__report_callback(struct hist_entry_iter *iter,
				      struct addr_location *al, bool single,
				      void *arg)
{
	int err = 0;
	struct report *rep = arg;
	struct hist_entry *he = iter->he;
	struct evsel *evsel = iter->evsel;
	struct perf_sample *sample = iter->sample;
	struct mem_info *mi;
	struct branch_info *bi;

	if (!ui__has_annotation() && !rep->symbol_ipc)
		return 0;

	if (sort__mode == SORT_MODE__BRANCH) {
		bi = he->branch_info;
		err = addr_map_symbol__inc_samples(&bi->from, sample, evsel);
		if (err)
			goto out;

		err = addr_map_symbol__inc_samples(&bi->to, sample, evsel);

	} else if (rep->mem_mode) {
		mi = he->mem_info;
		err = addr_map_symbol__inc_samples(&mi->daddr, sample, evsel);
		if (err)
			goto out;

		err = hist_entry__inc_addr_samples(he, sample, evsel, al->addr);

	} else if (symbol_conf.cumulate_callchain) {
		if (single)
			err = hist_entry__inc_addr_samples(he, sample, evsel, al->addr);
	} else {
		err = hist_entry__inc_addr_samples(he, sample, evsel, al->addr);
	}

out:
	return err;
}

static int hist_iter__branch_callback(struct hist_entry_iter *iter,
				      struct addr_location *al __maybe_unused,
				      bool single __maybe_unused,
				      void *arg)
{
	struct hist_entry *he = iter->he;
	struct report *rep = arg;
	struct branch_info *bi = he->branch_info;
	struct perf_sample *sample = iter->sample;
	struct evsel *evsel = iter->evsel;
	int err;

	branch_type_count(&rep->brtype_stat, &bi->flags,
			  bi->from.addr, bi->to.addr);

	if (!ui__has_annotation() && !rep->symbol_ipc)
		return 0;

	err = addr_map_symbol__inc_samples(&bi->from, sample, evsel);
	if (err)
		goto out;

	err = addr_map_symbol__inc_samples(&bi->to, sample, evsel);

out:
	return err;
}

static void setup_forced_leader(struct report *report,
				struct evlist *evlist)
{
	if (report->group_set)
		evlist__force_leader(evlist);
}

static int process_feature_event(struct perf_session *session,
				 union perf_event *event)
{
	struct report *rep = container_of(session->tool, struct report, tool);

	if (event->feat.feat_id < HEADER_LAST_FEATURE)
		return perf_event__process_feature(session, event);

	if (event->feat.feat_id != HEADER_LAST_FEATURE) {
		pr_err("failed: wrong feature ID: %" PRI_lu64 "\n",
		       event->feat.feat_id);
		return -1;
	} else if (rep->header_only) {
		session_done = 1;
	}

	/*
	 * (feat_id = HEADER_LAST_FEATURE) is the end marker which
	 * means all features are received, now we can force the
	 * group if needed.
	 */
	setup_forced_leader(rep, session->evlist);
	return 0;
}

static int process_sample_event(struct perf_tool *tool,
				union perf_event *event,
				struct perf_sample *sample,
				struct evsel *evsel,
				struct machine *machine)
{
	struct report *rep = container_of(tool, struct report, tool);
	struct addr_location al;
	struct hist_entry_iter iter = {
		.evsel 			= evsel,
		.sample 		= sample,
		.hide_unresolved 	= symbol_conf.hide_unresolved,
		.add_entry_cb 		= hist_iter__report_callback,
	};
	int ret = 0;

	if (perf_time__ranges_skip_sample(rep->ptime_range, rep->range_num,
					  sample->time)) {
		return 0;
	}

	if (evswitch__discard(&rep->evswitch, evsel))
		return 0;

	if (machine__resolve(machine, &al, sample) < 0) {
		pr_debug("problem processing %d event, skipping it.\n",
			 event->header.type);
		return -1;
	}

	if (rep->stitch_lbr)
		al.thread->lbr_stitch_enable = true;

	if (symbol_conf.hide_unresolved && al.sym == NULL)
		goto out_put;

	if (rep->cpu_list && !test_bit(sample->cpu, rep->cpu_bitmap))
		goto out_put;

	if (sort__mode == SORT_MODE__BRANCH) {
		/*
		 * A non-synthesized event might not have a branch stack if
		 * branch stacks have been synthesized (using itrace options).
		 */
		if (!sample->branch_stack)
			goto out_put;

		iter.add_entry_cb = hist_iter__branch_callback;
		iter.ops = &hist_iter_branch;
	} else if (rep->mem_mode) {
		iter.ops = &hist_iter_mem;
	} else if (symbol_conf.cumulate_callchain) {
		iter.ops = &hist_iter_cumulative;
	} else {
		iter.ops = &hist_iter_normal;
	}

	if (al.map != NULL)
		al.map->dso->hit = 1;

	if (ui__has_annotation() || rep->symbol_ipc || rep->total_cycles_mode) {
		hist__account_cycles(sample->branch_stack, &al, sample,
				     rep->nonany_branch_mode,
				     &rep->total_cycles);
	}

	ret = hist_entry_iter__add(&iter, &al, rep->max_stack, rep);
	if (ret < 0)
		pr_debug("problem adding hist entry, skipping event\n");
out_put:
	addr_location__put(&al);
	return ret;
}

static int process_read_event(struct perf_tool *tool,
			      union perf_event *event,
			      struct perf_sample *sample __maybe_unused,
			      struct evsel *evsel,
			      struct machine *machine __maybe_unused)
{
	struct report *rep = container_of(tool, struct report, tool);

	if (rep->show_threads) {
		const char *name = evsel__name(evsel);
		int err = perf_read_values_add_value(&rep->show_threads_values,
					   event->read.pid, event->read.tid,
					   evsel->core.idx,
					   name,
					   event->read.value);

		if (err)
			return err;
	}

	return 0;
}

/* For pipe mode, sample_type is not currently set */
static int report__setup_sample_type(struct report *rep)
{
	struct perf_session *session = rep->session;
	u64 sample_type = evlist__combined_sample_type(session->evlist);
	bool is_pipe = perf_data__is_pipe(session->data);

	if (session->itrace_synth_opts->callchain ||
	    session->itrace_synth_opts->add_callchain ||
	    (!is_pipe &&
	     perf_header__has_feat(&session->header, HEADER_AUXTRACE) &&
	     !session->itrace_synth_opts->set))
		sample_type |= PERF_SAMPLE_CALLCHAIN;

	if (session->itrace_synth_opts->last_branch ||
	    session->itrace_synth_opts->add_last_branch)
		sample_type |= PERF_SAMPLE_BRANCH_STACK;

	if (!is_pipe && !(sample_type & PERF_SAMPLE_CALLCHAIN)) {
		if (perf_hpp_list.parent) {
			ui__error("Selected --sort parent, but no "
				    "callchain data. Did you call "
				    "'perf record' without -g?\n");
			return -EINVAL;
		}
		if (symbol_conf.use_callchain &&
			!symbol_conf.show_branchflag_count) {
			ui__error("Selected -g or --branch-history.\n"
				  "But no callchain or branch data.\n"
				  "Did you call 'perf record' without -g or -b?\n");
			return -1;
		}
	} else if (!callchain_param.enabled &&
		   callchain_param.mode != CHAIN_NONE &&
		   !symbol_conf.use_callchain) {
			symbol_conf.use_callchain = true;
			if (callchain_register_param(&callchain_param) < 0) {
				ui__error("Can't register callchain params.\n");
				return -EINVAL;
			}
	}

	if (symbol_conf.cumulate_callchain) {
		/* Silently ignore if callchain is missing */
		if (!(sample_type & PERF_SAMPLE_CALLCHAIN)) {
			symbol_conf.cumulate_callchain = false;
			perf_hpp__cancel_cumulate();
		}
	}

	if (sort__mode == SORT_MODE__BRANCH) {
		if (!is_pipe &&
		    !(sample_type & PERF_SAMPLE_BRANCH_STACK)) {
			ui__error("Selected -b but no branch data. "
				  "Did you call perf record without -b?\n");
			return -1;
		}
	}

	if (sort__mode == SORT_MODE__MEMORY) {
		if (!is_pipe && !(sample_type & PERF_SAMPLE_DATA_SRC)) {
			ui__error("Selected --mem-mode but no mem data. "
				  "Did you call perf record without -d?\n");
			return -1;
		}
	}

	callchain_param_setup(sample_type);

	if (rep->stitch_lbr && (callchain_param.record_mode != CALLCHAIN_LBR)) {
		ui__warning("Can't find LBR callchain. Switch off --stitch-lbr.\n"
			    "Please apply --call-graph lbr when recording.\n");
		rep->stitch_lbr = false;
	}

	/* ??? handle more cases than just ANY? */
	if (!(evlist__combined_branch_type(session->evlist) & PERF_SAMPLE_BRANCH_ANY))
		rep->nonany_branch_mode = true;

#if !defined(HAVE_LIBUNWIND_SUPPORT) && !defined(HAVE_DWARF_SUPPORT)
	if (dwarf_callchain_users) {
		ui__warning("Please install libunwind or libdw "
			    "development packages during the perf build.\n");
	}
#endif

	return 0;
}

static void sig_handler(int sig __maybe_unused)
{
	session_done = 1;
}

static size_t hists__fprintf_nr_sample_events(struct hists *hists, struct report *rep,
					      const char *evname, FILE *fp)
{
	size_t ret;
	char unit;
	unsigned long nr_samples = hists->stats.nr_samples;
	u64 nr_events = hists->stats.total_period;
	struct evsel *evsel = hists_to_evsel(hists);
	char buf[512];
	size_t size = sizeof(buf);
	int socked_id = hists->socket_filter;

	if (quiet)
		return 0;

	if (symbol_conf.filter_relative) {
		nr_samples = hists->stats.nr_non_filtered_samples;
		nr_events = hists->stats.total_non_filtered_period;
	}

	if (evsel__is_group_event(evsel)) {
		struct evsel *pos;

		evsel__group_desc(evsel, buf, size);
		evname = buf;

		for_each_group_member(pos, evsel) {
			const struct hists *pos_hists = evsel__hists(pos);

			if (symbol_conf.filter_relative) {
				nr_samples += pos_hists->stats.nr_non_filtered_samples;
				nr_events += pos_hists->stats.total_non_filtered_period;
			} else {
				nr_samples += pos_hists->stats.nr_samples;
				nr_events += pos_hists->stats.total_period;
			}
		}
	}

	nr_samples = convert_unit(nr_samples, &unit);
	ret = fprintf(fp, "# Samples: %lu%c", nr_samples, unit);
	if (evname != NULL) {
		ret += fprintf(fp, " of event%s '%s'",
			       evsel->core.nr_members > 1 ? "s" : "", evname);
	}

	if (rep->time_str)
		ret += fprintf(fp, " (time slices: %s)", rep->time_str);

	if (symbol_conf.show_ref_callgraph && evname && strstr(evname, "call-graph=no")) {
		ret += fprintf(fp, ", show reference callgraph");
	}

	if (rep->mem_mode) {
		ret += fprintf(fp, "\n# Total weight : %" PRIu64, nr_events);
		ret += fprintf(fp, "\n# Sort order   : %s", sort_order ? : default_mem_sort_order);
	} else
		ret += fprintf(fp, "\n# Event count (approx.): %" PRIu64, nr_events);

	if (socked_id > -1)
		ret += fprintf(fp, "\n# Processor Socket: %d", socked_id);

	return ret + fprintf(fp, "\n#\n");
}

static int evlist__tui_block_hists_browse(struct evlist *evlist, struct report *rep)
{
	struct evsel *pos;
	int i = 0, ret;

	evlist__for_each_entry(evlist, pos) {
		ret = report__browse_block_hists(&rep->block_reports[i++].hist,
						 rep->min_percent, pos,
						 &rep->session->header.env,
						 &rep->annotation_opts);
		if (ret != 0)
			return ret;
	}

	return 0;
}

static int evlist__tty_browse_hists(struct evlist *evlist, struct report *rep, const char *help)
{
	struct evsel *pos;
	int i = 0;

	if (!quiet) {
		fprintf(stdout, "#\n# Total Lost Samples: %" PRIu64 "\n#\n",
			evlist->stats.total_lost_samples);
	}

	evlist__for_each_entry(evlist, pos) {
		struct hists *hists = evsel__hists(pos);
		const char *evname = evsel__name(pos);

		if (symbol_conf.event_group && !evsel__is_group_leader(pos))
			continue;

		if (rep->skip_empty && !hists->stats.nr_samples)
			continue;

		hists__fprintf_nr_sample_events(hists, rep, evname, stdout);

		if (rep->total_cycles_mode) {
			report__browse_block_hists(&rep->block_reports[i++].hist,
						   rep->min_percent, pos,
						   NULL, NULL);
			continue;
		}

		hists__fprintf(hists, !quiet, 0, 0, rep->min_percent, stdout,
			       !(symbol_conf.use_callchain ||
			         symbol_conf.show_branchflag_count));
		fprintf(stdout, "\n\n");
	}

	if (!quiet)
		fprintf(stdout, "#\n# (%s)\n#\n", help);

	if (rep->show_threads) {
		bool style = !strcmp(rep->pretty_printing_style, "raw");
		perf_read_values_display(stdout, &rep->show_threads_values,
					 style);
		perf_read_values_destroy(&rep->show_threads_values);
	}

	if (sort__mode == SORT_MODE__BRANCH)
		branch_type_stat_display(stdout, &rep->brtype_stat);

	return 0;
}

static void report__warn_kptr_restrict(const struct report *rep)
{
	struct map *kernel_map = machine__kernel_map(&rep->session->machines.host);
	struct kmap *kernel_kmap = kernel_map ? map__kmap(kernel_map) : NULL;

	if (evlist__exclude_kernel(rep->session->evlist))
		return;

	if (kernel_map == NULL ||
	    (kernel_map->dso->hit &&
	     (kernel_kmap->ref_reloc_sym == NULL ||
	      kernel_kmap->ref_reloc_sym->addr == 0))) {
		const char *desc =
		    "As no suitable kallsyms nor vmlinux was found, kernel samples\n"
		    "can't be resolved.";

		if (kernel_map && map__has_symbols(kernel_map)) {
			desc = "If some relocation was applied (e.g. "
			       "kexec) symbols may be misresolved.";
		}

		ui__warning(
"Kernel address maps (/proc/{kallsyms,modules}) were restricted.\n\n"
"Check /proc/sys/kernel/kptr_restrict before running 'perf record'.\n\n%s\n\n"
"Samples in kernel modules can't be resolved as well.\n\n",
		desc);
	}
}

static int report__gtk_browse_hists(struct report *rep, const char *help)
{
	int (*hist_browser)(struct evlist *evlist, const char *help,
			    struct hist_browser_timer *timer, float min_pcnt);

	hist_browser = dlsym(perf_gtk_handle, "evlist__gtk_browse_hists");

	if (hist_browser == NULL) {
		ui__error("GTK browser not found!\n");
		return -1;
	}

	return hist_browser(rep->session->evlist, help, NULL, rep->min_percent);
}

static int report__browse_hists(struct report *rep)
{
	int ret;
	struct perf_session *session = rep->session;
	struct evlist *evlist = session->evlist;
	char *help = NULL, *path = NULL;

	path = system_path(TIPDIR);
	if (perf_tip(&help, path) || help == NULL) {
		/* fallback for people who don't install perf ;-) */
		free(path);
		path = system_path(DOCDIR);
		if (perf_tip(&help, path) || help == NULL)
			help = strdup("Cannot load tips.txt file, please install perf!");
	}
	free(path);

	switch (use_browser) {
	case 1:
		if (rep->total_cycles_mode) {
			ret = evlist__tui_block_hists_browse(evlist, rep);
			break;
		}

		ret = evlist__tui_browse_hists(evlist, help, NULL, rep->min_percent,
					       &session->header.env, true, &rep->annotation_opts);
		/*
		 * Usually "ret" is the last pressed key, and we only
		 * care if the key notifies us to switch data file.
		 */
		if (ret != K_SWITCH_INPUT_DATA && ret != K_RELOAD)
			ret = 0;
		break;
	case 2:
		ret = report__gtk_browse_hists(rep, help);
		break;
	default:
		ret = evlist__tty_browse_hists(evlist, rep, help);
		break;
	}
	free(help);
	return ret;
}

static int report__collapse_hists(struct report *rep)
{
	struct ui_progress prog;
	struct evsel *pos;
	int ret = 0;

	ui_progress__init(&prog, rep->nr_entries, "Merging related events...");

	evlist__for_each_entry(rep->session->evlist, pos) {
		struct hists *hists = evsel__hists(pos);

		if (pos->core.idx == 0)
			hists->symbol_filter_str = rep->symbol_filter_str;

		hists->socket_filter = rep->socket_filter;

		ret = hists__collapse_resort(hists, &prog);
		if (ret < 0)
			break;

		/* Non-group events are considered as leader */
		if (symbol_conf.event_group && !evsel__is_group_leader(pos)) {
			struct hists *leader_hists = evsel__hists(evsel__leader(pos));

			hists__match(leader_hists, hists);
			hists__link(leader_hists, hists);
		}
	}

	ui_progress__finish();
	return ret;
}

static int hists__resort_cb(struct hist_entry *he, void *arg)
{
	struct report *rep = arg;
	struct symbol *sym = he->ms.sym;

	if (rep->symbol_ipc && sym && !sym->annotate2) {
		struct evsel *evsel = hists_to_evsel(he->hists);

		symbol__annotate2(&he->ms, evsel,
				  &annotation__default_options, NULL);
	}

	return 0;
}

static void report__output_resort(struct report *rep)
{
	struct ui_progress prog;
	struct evsel *pos;

	ui_progress__init(&prog, rep->nr_entries, "Sorting events for output...");

	evlist__for_each_entry(rep->session->evlist, pos) {
		evsel__output_resort_cb(pos, &prog, hists__resort_cb, rep);
	}

	ui_progress__finish();
}

static int count_sample_event(struct perf_tool *tool __maybe_unused,
			      union perf_event *event __maybe_unused,
			      struct perf_sample *sample __maybe_unused,
			      struct evsel *evsel,
			      struct machine *machine __maybe_unused)
{
	struct hists *hists = evsel__hists(evsel);

	hists__inc_nr_events(hists);
	return 0;
}

static int process_attr(struct perf_tool *tool __maybe_unused,
			union perf_event *event,
			struct evlist **pevlist);

static void stats_setup(struct report *rep)
{
	memset(&rep->tool, 0, sizeof(rep->tool));
	rep->tool.attr = process_attr;
	rep->tool.sample = count_sample_event;
	rep->tool.no_warn = true;
}

static int stats_print(struct report *rep)
{
	struct perf_session *session = rep->session;

	perf_session__fprintf_nr_events(session, stdout, rep->skip_empty);
	evlist__fprintf_nr_events(session->evlist, stdout, rep->skip_empty);
	return 0;
}

static void tasks_setup(struct report *rep)
{
	memset(&rep->tool, 0, sizeof(rep->tool));
	rep->tool.ordered_events = true;
	if (rep->mmaps_mode) {
		rep->tool.mmap = perf_event__process_mmap;
		rep->tool.mmap2 = perf_event__process_mmap2;
	}
	rep->tool.attr = process_attr;
	rep->tool.comm = perf_event__process_comm;
	rep->tool.exit = perf_event__process_exit;
	rep->tool.fork = perf_event__process_fork;
	rep->tool.no_warn = true;
}

struct task {
	struct thread		*thread;
	struct list_head	 list;
	struct list_head	 children;
};

static struct task *tasks_list(struct task *task, struct machine *machine)
{
	struct thread *parent_thread, *thread = task->thread;
	struct task   *parent_task;

	/* Already listed. */
	if (!list_empty(&task->list))
		return NULL;

	/* Last one in the chain. */
	if (thread->ppid == -1)
		return task;

	parent_thread = machine__find_thread(machine, -1, thread->ppid);
	if (!parent_thread)
		return ERR_PTR(-ENOENT);

	parent_task = thread__priv(parent_thread);
	list_add_tail(&task->list, &parent_task->children);
	return tasks_list(parent_task, machine);
}

static size_t maps__fprintf_task(struct maps *maps, int indent, FILE *fp)
{
	size_t printed = 0;
	struct map *map;

	maps__for_each_entry(maps, map) {
		printed += fprintf(fp, "%*s  %" PRIx64 "-%" PRIx64 " %c%c%c%c %08" PRIx64 " %" PRIu64 " %s\n",
				   indent, "", map->start, map->end,
				   map->prot & PROT_READ ? 'r' : '-',
				   map->prot & PROT_WRITE ? 'w' : '-',
				   map->prot & PROT_EXEC ? 'x' : '-',
				   map->flags & MAP_SHARED ? 's' : 'p',
				   map->pgoff,
				   map->dso->id.ino, map->dso->name);
	}

	return printed;
}

static void task__print_level(struct task *task, FILE *fp, int level)
{
	struct thread *thread = task->thread;
	struct task *child;
	int comm_indent = fprintf(fp, "  %8d %8d %8d |%*s",
				  thread->pid_, thread->tid, thread->ppid,
				  level, "");

	fprintf(fp, "%s\n", thread__comm_str(thread));

	maps__fprintf_task(thread->maps, comm_indent, fp);

	if (!list_empty(&task->children)) {
		list_for_each_entry(child, &task->children, list)
			task__print_level(child, fp, level + 1);
	}
}

static int tasks_print(struct report *rep, FILE *fp)
{
	struct perf_session *session = rep->session;
	struct machine      *machine = &session->machines.host;
	struct task *tasks, *task;
	unsigned int nr = 0, itask = 0, i;
	struct rb_node *nd;
	LIST_HEAD(list);

	/*
	 * No locking needed while accessing machine->threads,
	 * because --tasks is single threaded command.
	 */

	/* Count all the threads. */
	for (i = 0; i < THREADS__TABLE_SIZE; i++)
		nr += machine->threads[i].nr;

	tasks = malloc(sizeof(*tasks) * nr);
	if (!tasks)
		return -ENOMEM;

	for (i = 0; i < THREADS__TABLE_SIZE; i++) {
		struct threads *threads = &machine->threads[i];

		for (nd = rb_first_cached(&threads->entries); nd;
		     nd = rb_next(nd)) {
			task = tasks + itask++;

			task->thread = rb_entry(nd, struct thread, rb_node);
			INIT_LIST_HEAD(&task->children);
			INIT_LIST_HEAD(&task->list);
			thread__set_priv(task->thread, task);
		}
	}

	/*
	 * Iterate every task down to the unprocessed parent
	 * and link all in task children list. Task with no
	 * parent is added into 'list'.
	 */
	for (itask = 0; itask < nr; itask++) {
		task = tasks + itask;

		if (!list_empty(&task->list))
			continue;

		task = tasks_list(task, machine);
		if (IS_ERR(task)) {
			pr_err("Error: failed to process tasks\n");
			free(tasks);
			return PTR_ERR(task);
		}

		if (task)
			list_add_tail(&task->list, &list);
	}

	fprintf(fp, "# %8s %8s %8s  %s\n", "pid", "tid", "ppid", "comm");

	list_for_each_entry(task, &list, list)
		task__print_level(task, fp, 0);

	free(tasks);
	return 0;
}

static int __cmd_report(struct report *rep)
{
	int ret;
	struct perf_session *session = rep->session;
	struct evsel *pos;
	struct perf_data *data = session->data;

	signal(SIGINT, sig_handler);

	if (rep->cpu_list) {
		ret = perf_session__cpu_bitmap(session, rep->cpu_list,
					       rep->cpu_bitmap);
		if (ret) {
			ui__error("failed to set cpu bitmap\n");
			return ret;
		}
		session->itrace_synth_opts->cpu_bitmap = rep->cpu_bitmap;
	}

	if (rep->show_threads) {
		ret = perf_read_values_init(&rep->show_threads_values);
		if (ret)
			return ret;
	}

	ret = report__setup_sample_type(rep);
	if (ret) {
		/* report__setup_sample_type() already showed error message */
		return ret;
	}

	if (rep->stats_mode)
		stats_setup(rep);

	if (rep->tasks_mode)
		tasks_setup(rep);

	ret = perf_session__process_events(session);
	if (ret) {
		ui__error("failed to process sample\n");
		return ret;
	}

	evlist__check_mem_load_aux(session->evlist);

	if (rep->stats_mode)
		return stats_print(rep);

	if (rep->tasks_mode)
		return tasks_print(rep, stdout);

	report__warn_kptr_restrict(rep);

	evlist__for_each_entry(session->evlist, pos)
		rep->nr_entries += evsel__hists(pos)->nr_entries;

	if (use_browser == 0) {
		if (verbose > 3)
			perf_session__fprintf(session, stdout);

		if (verbose > 2)
			perf_session__fprintf_dsos(session, stdout);

		if (dump_trace) {
			perf_session__fprintf_nr_events(session, stdout,
							rep->skip_empty);
			evlist__fprintf_nr_events(session->evlist, stdout,
						  rep->skip_empty);
			return 0;
		}
	}

	ret = report__collapse_hists(rep);
	if (ret) {
		ui__error("failed to process hist entry\n");
		return ret;
	}

	if (session_done())
		return 0;

	/*
	 * recalculate number of entries after collapsing since it
	 * might be changed during the collapse phase.
	 */
	rep->nr_entries = 0;
	evlist__for_each_entry(session->evlist, pos)
		rep->nr_entries += evsel__hists(pos)->nr_entries;

	if (rep->nr_entries == 0) {
		ui__error("The %s data has no samples!\n", data->path);
		return 0;
	}

	report__output_resort(rep);

	if (rep->total_cycles_mode) {
		int block_hpps[6] = {
			PERF_HPP_REPORT__BLOCK_TOTAL_CYCLES_PCT,
			PERF_HPP_REPORT__BLOCK_LBR_CYCLES,
			PERF_HPP_REPORT__BLOCK_CYCLES_PCT,
			PERF_HPP_REPORT__BLOCK_AVG_CYCLES,
			PERF_HPP_REPORT__BLOCK_RANGE,
			PERF_HPP_REPORT__BLOCK_DSO,
		};

		rep->block_reports = block_info__create_report(session->evlist,
							       rep->total_cycles,
							       block_hpps, 6,
							       &rep->nr_block_reports);
		if (!rep->block_reports)
			return -1;
	}

	return report__browse_hists(rep);
}

static int
report_parse_callchain_opt(const struct option *opt, const char *arg, int unset)
{
	struct callchain_param *callchain = opt->value;

	callchain->enabled = !unset;
	/*
	 * --no-call-graph
	 */
	if (unset) {
		symbol_conf.use_callchain = false;
		callchain->mode = CHAIN_NONE;
		return 0;
	}

	return parse_callchain_report_opt(arg);
}

static int
parse_time_quantum(const struct option *opt, const char *arg,
		   int unset __maybe_unused)
{
	unsigned long *time_q = opt->value;
	char *end;

	*time_q = strtoul(arg, &end, 0);
	if (end == arg)
		goto parse_err;
	if (*time_q == 0) {
		pr_err("time quantum cannot be 0");
		return -1;
	}
	end = skip_spaces(end);
	if (*end == 0)
		return 0;
	if (!strcmp(end, "s")) {
		*time_q *= NSEC_PER_SEC;
		return 0;
	}
	if (!strcmp(end, "ms")) {
		*time_q *= NSEC_PER_MSEC;
		return 0;
	}
	if (!strcmp(end, "us")) {
		*time_q *= NSEC_PER_USEC;
		return 0;
	}
	if (!strcmp(end, "ns"))
		return 0;
parse_err:
	pr_err("Cannot parse time quantum `%s'\n", arg);
	return -1;
}

int
report_parse_ignore_callees_opt(const struct option *opt __maybe_unused,
				const char *arg, int unset __maybe_unused)
{
	if (arg) {
		int err = regcomp(&ignore_callees_regex, arg, REG_EXTENDED);
		if (err) {
			char buf[BUFSIZ];
			regerror(err, &ignore_callees_regex, buf, sizeof(buf));
			pr_err("Invalid --ignore-callees regex: %s\n%s", arg, buf);
			return -1;
		}
		have_ignore_callees = 1;
	}

	return 0;
}

static int
parse_branch_mode(const struct option *opt,
		  const char *str __maybe_unused, int unset)
{
	int *branch_mode = opt->value;

	*branch_mode = !unset;
	return 0;
}

static int
parse_percent_limit(const struct option *opt, const char *str,
		    int unset __maybe_unused)
{
	struct report *rep = opt->value;
	double pcnt = strtof(str, NULL);

	rep->min_percent = pcnt;
	callchain_param.min_percent = pcnt;
	return 0;
}

static int process_attr(struct perf_tool *tool __maybe_unused,
			union perf_event *event,
			struct evlist **pevlist)
{
	u64 sample_type;
	int err;

	err = perf_event__process_attr(tool, event, pevlist);
	if (err)
		return err;

	/*
	 * Check if we need to enable callchains based
	 * on events sample_type.
	 */
	sample_type = evlist__combined_sample_type(*pevlist);
	callchain_param_setup(sample_type);
	return 0;
}

int cmd_report(int argc, const char **argv)
{
	struct perf_session *session;
	struct itrace_synth_opts itrace_synth_opts = { .set = 0, };
	struct stat st;
	bool has_br_stack = false;
	int branch_mode = -1;
	int last_key = 0;
	bool branch_call_mode = false;
#define CALLCHAIN_DEFAULT_OPT  "graph,0.5,caller,function,percent"
	static const char report_callchain_help[] = "Display call graph (stack chain/backtrace):\n\n"
						    CALLCHAIN_REPORT_HELP
						    "\n\t\t\t\tDefault: " CALLCHAIN_DEFAULT_OPT;
	char callchain_default_opt[] = CALLCHAIN_DEFAULT_OPT;
	const char * const report_usage[] = {
		"perf report [<options>]",
		NULL
	};
	struct report report = {
		.tool = {
			.sample		 = process_sample_event,
			.mmap		 = perf_event__process_mmap,
			.mmap2		 = perf_event__process_mmap2,
			.comm		 = perf_event__process_comm,
			.namespaces	 = perf_event__process_namespaces,
			.cgroup		 = perf_event__process_cgroup,
			.exit		 = perf_event__process_exit,
			.fork		 = perf_event__process_fork,
			.lost		 = perf_event__process_lost,
			.read		 = process_read_event,
			.attr		 = process_attr,
			.tracing_data	 = perf_event__process_tracing_data,
			.build_id	 = perf_event__process_build_id,
			.id_index	 = perf_event__process_id_index,
			.auxtrace_info	 = perf_event__process_auxtrace_info,
			.auxtrace	 = perf_event__process_auxtrace,
			.event_update	 = perf_event__process_event_update,
			.feature	 = process_feature_event,
			.ordered_events	 = true,
			.ordering_requires_timestamps = true,
		},
		.max_stack		 = PERF_MAX_STACK_DEPTH,
		.pretty_printing_style	 = "normal",
		.socket_filter		 = -1,
		.annotation_opts	 = annotation__default_options,
		.skip_empty		 = true,
	};
	char *sort_order_help = sort_help("sort by key(s):");
	char *field_order_help = sort_help("output field(s): overhead period sample ");
	const struct option options[] = {
	OPT_STRING('i', "input", &input_name, "file",
		    "input file name"),
	OPT_INCR('v', "verbose", &verbose,
		    "be more verbose (show symbol address, etc)"),
	OPT_BOOLEAN('q', "quiet", &quiet, "Do not show any message"),
	OPT_BOOLEAN('D', "dump-raw-trace", &dump_trace,
		    "dump raw trace in ASCII"),
	OPT_BOOLEAN(0, "stats", &report.stats_mode, "Display event stats"),
	OPT_BOOLEAN(0, "tasks", &report.tasks_mode, "Display recorded tasks"),
	OPT_BOOLEAN(0, "mmaps", &report.mmaps_mode, "Display recorded tasks memory maps"),
	OPT_STRING('k', "vmlinux", &symbol_conf.vmlinux_name,
		   "file", "vmlinux pathname"),
	OPT_BOOLEAN(0, "ignore-vmlinux", &symbol_conf.ignore_vmlinux,
                    "don't load vmlinux even if found"),
	OPT_STRING(0, "kallsyms", &symbol_conf.kallsyms_name,
		   "file", "kallsyms pathname"),
	OPT_BOOLEAN('f', "force", &symbol_conf.force, "don't complain, do it"),
	OPT_BOOLEAN('m', "modules", &symbol_conf.use_modules,
		    "load module symbols - WARNING: use only with -k and LIVE kernel"),
	OPT_BOOLEAN('n', "show-nr-samples", &symbol_conf.show_nr_samples,
		    "Show a column with the number of samples"),
	OPT_BOOLEAN('T', "threads", &report.show_threads,
		    "Show per-thread event counters"),
	OPT_STRING(0, "pretty", &report.pretty_printing_style, "key",
		   "pretty printing style key: normal raw"),
	OPT_BOOLEAN(0, "tui", &report.use_tui, "Use the TUI interface"),
	OPT_BOOLEAN(0, "gtk", &report.use_gtk, "Use the GTK2 interface"),
	OPT_BOOLEAN(0, "stdio", &report.use_stdio,
		    "Use the stdio interface"),
	OPT_BOOLEAN(0, "header", &report.header, "Show data header."),
	OPT_BOOLEAN(0, "header-only", &report.header_only,
		    "Show only data header."),
	OPT_STRING('s', "sort", &sort_order, "key[,key2...]",
		   sort_order_help),
	OPT_STRING('F', "fields", &field_order, "key[,keys...]",
		   field_order_help),
	OPT_BOOLEAN(0, "show-cpu-utilization", &symbol_conf.show_cpu_utilization,
		    "Show sample percentage for different cpu modes"),
	OPT_BOOLEAN_FLAG(0, "showcpuutilization", &symbol_conf.show_cpu_utilization,
		    "Show sample percentage for different cpu modes", PARSE_OPT_HIDDEN),
	OPT_STRING('p', "parent", &parent_pattern, "regex",
		   "regex filter to identify parent, see: '--sort parent'"),
	OPT_BOOLEAN('x', "exclude-other", &symbol_conf.exclude_other,
		    "Only display entries with parent-match"),
	OPT_CALLBACK_DEFAULT('g', "call-graph", &callchain_param,
			     "print_type,threshold[,print_limit],order,sort_key[,branch],value",
			     report_callchain_help, &report_parse_callchain_opt,
			     callchain_default_opt),
	OPT_BOOLEAN(0, "children", &symbol_conf.cumulate_callchain,
		    "Accumulate callchains of children and show total overhead as well. "
		    "Enabled by default, use --no-children to disable."),
	OPT_INTEGER(0, "max-stack", &report.max_stack,
		    "Set the maximum stack depth when parsing the callchain, "
		    "anything beyond the specified depth will be ignored. "
		    "Default: kernel.perf_event_max_stack or " __stringify(PERF_MAX_STACK_DEPTH)),
	OPT_BOOLEAN('G', "inverted", &report.inverted_callchain,
		    "alias for inverted call graph"),
	OPT_CALLBACK(0, "ignore-callees", NULL, "regex",
		   "ignore callees of these functions in call graphs",
		   report_parse_ignore_callees_opt),
	OPT_STRING('d', "dsos", &symbol_conf.dso_list_str, "dso[,dso...]",
		   "only consider symbols in these dsos"),
	OPT_STRING('c', "comms", &symbol_conf.comm_list_str, "comm[,comm...]",
		   "only consider symbols in these comms"),
	OPT_STRING(0, "pid", &symbol_conf.pid_list_str, "pid[,pid...]",
		   "only consider symbols in these pids"),
	OPT_STRING(0, "tid", &symbol_conf.tid_list_str, "tid[,tid...]",
		   "only consider symbols in these tids"),
	OPT_STRING('S', "symbols", &symbol_conf.sym_list_str, "symbol[,symbol...]",
		   "only consider these symbols"),
	OPT_STRING(0, "symbol-filter", &report.symbol_filter_str, "filter",
		   "only show symbols that (partially) match with this filter"),
	OPT_STRING('w', "column-widths", &symbol_conf.col_width_list_str,
		   "width[,width...]",
		   "don't try to adjust column width, use these fixed values"),
	OPT_STRING_NOEMPTY('t', "field-separator", &symbol_conf.field_sep, "separator",
		   "separator for columns, no spaces will be added between "
		   "columns '.' is reserved."),
	OPT_BOOLEAN('U', "hide-unresolved", &symbol_conf.hide_unresolved,
		    "Only display entries resolved to a symbol"),
	OPT_CALLBACK(0, "symfs", NULL, "directory",
		     "Look for files with symbols relative to this directory",
		     symbol__config_symfs),
	OPT_STRING('C', "cpu", &report.cpu_list, "cpu",
		   "list of cpus to profile"),
	OPT_BOOLEAN('I', "show-info", &report.show_full_info,
		    "Display extended information about perf.data file"),
	OPT_BOOLEAN(0, "source", &report.annotation_opts.annotate_src,
		    "Interleave source code with assembly code (default)"),
	OPT_BOOLEAN(0, "asm-raw", &report.annotation_opts.show_asm_raw,
		    "Display raw encoding of assembly instructions (default)"),
	OPT_STRING('M', "disassembler-style", &report.annotation_opts.disassembler_style, "disassembler style",
		   "Specify disassembler style (e.g. -M intel for intel syntax)"),
	OPT_STRING(0, "prefix", &report.annotation_opts.prefix, "prefix",
		    "Add prefix to source file path names in programs (with --prefix-strip)"),
	OPT_STRING(0, "prefix-strip", &report.annotation_opts.prefix_strip, "N",
		    "Strip first N entries of source file path name in programs (with --prefix)"),
	OPT_BOOLEAN(0, "show-total-period", &symbol_conf.show_total_period,
		    "Show a column with the sum of periods"),
	OPT_BOOLEAN_SET(0, "group", &symbol_conf.event_group, &report.group_set,
		    "Show event group information together"),
	OPT_INTEGER(0, "group-sort-idx", &symbol_conf.group_sort_idx,
		    "Sort the output by the event at the index n in group. "
		    "If n is invalid, sort by the first event. "
		    "WARNING: should be used on grouped events."),
	OPT_CALLBACK_NOOPT('b', "branch-stack", &branch_mode, "",
		    "use branch records for per branch histogram filling",
		    parse_branch_mode),
	OPT_BOOLEAN(0, "branch-history", &branch_call_mode,
		    "add last branch records to call history"),
	OPT_STRING(0, "objdump", &report.annotation_opts.objdump_path, "path",
		   "objdump binary to use for disassembly and annotations"),
	OPT_BOOLEAN(0, "demangle", &symbol_conf.demangle,
		    "Disable symbol demangling"),
	OPT_BOOLEAN(0, "demangle-kernel", &symbol_conf.demangle_kernel,
		    "Enable kernel symbol demangling"),
	OPT_BOOLEAN(0, "mem-mode", &report.mem_mode, "mem access profile"),
	OPT_INTEGER(0, "samples", &symbol_conf.res_sample,
		    "Number of samples to save per histogram entry for individual browsing"),
	OPT_CALLBACK(0, "percent-limit", &report, "percent",
		     "Don't show entries under that percent", parse_percent_limit),
	OPT_CALLBACK(0, "percentage", NULL, "relative|absolute",
		     "how to display percentage of filtered entries", parse_filter_percentage),
	OPT_CALLBACK_OPTARG(0, "itrace", &itrace_synth_opts, NULL, "opts",
			    "Instruction Tracing options\n" ITRACE_HELP,
			    itrace_parse_synth_opts),
	OPT_BOOLEAN(0, "full-source-path", &srcline_full_filename,
			"Show full source file name path for source lines"),
	OPT_BOOLEAN(0, "show-ref-call-graph", &symbol_conf.show_ref_callgraph,
		    "Show callgraph from reference event"),
	OPT_BOOLEAN(0, "stitch-lbr", &report.stitch_lbr,
		    "Enable LBR callgraph stitching approach"),
	OPT_INTEGER(0, "socket-filter", &report.socket_filter,
		    "only show processor socket that match with this filter"),
	OPT_BOOLEAN(0, "raw-trace", &symbol_conf.raw_trace,
		    "Show raw trace event output (do not use print fmt or plugins)"),
	OPT_BOOLEAN(0, "hierarchy", &symbol_conf.report_hierarchy,
		    "Show entries in a hierarchy"),
	OPT_CALLBACK_DEFAULT(0, "stdio-color", NULL, "mode",
			     "'always' (default), 'never' or 'auto' only applicable to --stdio mode",
			     stdio__config_color, "always"),
	OPT_STRING(0, "time", &report.time_str, "str",
		   "Time span of interest (start,stop)"),
	OPT_BOOLEAN(0, "inline", &symbol_conf.inline_name,
		    "Show inline function"),
	OPT_CALLBACK(0, "percent-type", &report.annotation_opts, "local-period",
		     "Set percent type local/global-period/hits",
		     annotate_parse_percent_type),
	OPT_BOOLEAN(0, "ns", &symbol_conf.nanosecs, "Show times in nanosecs"),
	OPT_CALLBACK(0, "time-quantum", &symbol_conf.time_quantum, "time (ms|us|ns|s)",
		     "Set time quantum for time sort key (default 100ms)",
		     parse_time_quantum),
	OPTS_EVSWITCH(&report.evswitch),
	OPT_BOOLEAN(0, "total-cycles", &report.total_cycles_mode,
		    "Sort all blocks by 'Sampled Cycles%'"),
	OPT_BOOLEAN(0, "disable-order", &report.disable_order,
		    "Disable raw trace ordering"),
	OPT_BOOLEAN(0, "skip-empty", &report.skip_empty,
		    "Do not display empty (or dummy) events in the output"),
	OPT_END()
	};
	struct perf_data data = {
		.mode  = PERF_DATA_MODE_READ,
	};
	int ret = hists__init();
	char sort_tmp[128];

	if (ret < 0)
		goto exit;

	ret = perf_config(report__config, &report);
	if (ret)
		goto exit;

	argc = parse_options(argc, argv, options, report_usage, 0);
	if (argc) {
		/*
		 * Special case: if there's an argument left then assume that
		 * it's a symbol filter:
		 */
		if (argc > 1)
			usage_with_options(report_usage, options);

		report.symbol_filter_str = argv[0];
	}

	if (annotate_check_args(&report.annotation_opts) < 0) {
		ret = -EINVAL;
		goto exit;
	}

	if (report.mmaps_mode)
		report.tasks_mode = true;

	if (dump_trace && report.disable_order)
		report.tool.ordered_events = false;

	if (quiet)
		perf_quiet_option();

<<<<<<< HEAD
	if (symbol_conf.vmlinux_name &&
	    access(symbol_conf.vmlinux_name, R_OK)) {
		pr_err("Invalid file: %s\n", symbol_conf.vmlinux_name);
		ret = -EINVAL;
		goto exit;
	}
	if (symbol_conf.kallsyms_name &&
	    access(symbol_conf.kallsyms_name, R_OK)) {
		pr_err("Invalid file: %s\n", symbol_conf.kallsyms_name);
		ret = -EINVAL;
		goto exit;
	}
=======
	ret = symbol__validate_sym_arguments();
	if (ret)
		goto exit;
>>>>>>> df0cc57e

	if (report.inverted_callchain)
		callchain_param.order = ORDER_CALLER;
	if (symbol_conf.cumulate_callchain && !callchain_param.order_set)
		callchain_param.order = ORDER_CALLER;

	if ((itrace_synth_opts.callchain || itrace_synth_opts.add_callchain) &&
	    (int)itrace_synth_opts.callchain_sz > report.max_stack)
		report.max_stack = itrace_synth_opts.callchain_sz;

	if (!input_name || !strlen(input_name)) {
		if (!fstat(STDIN_FILENO, &st) && S_ISFIFO(st.st_mode))
			input_name = "-";
		else
			input_name = "perf.data";
	}

	data.path  = input_name;
	data.force = symbol_conf.force;

repeat:
	session = perf_session__new(&data, &report.tool);
	if (IS_ERR(session)) {
		ret = PTR_ERR(session);
		goto exit;
	}

	ret = evswitch__init(&report.evswitch, session->evlist, stderr);
	if (ret)
		goto exit;

	if (zstd_init(&(session->zstd_data), 0) < 0)
		pr_warning("Decompression initialization failed. Reported data may be incomplete.\n");

	if (report.queue_size) {
		ordered_events__set_alloc_size(&session->ordered_events,
					       report.queue_size);
	}

	session->itrace_synth_opts = &itrace_synth_opts;

	report.session = session;

	has_br_stack = perf_header__has_feat(&session->header,
					     HEADER_BRANCH_STACK);
	if (evlist__combined_sample_type(session->evlist) & PERF_SAMPLE_STACK_USER)
		has_br_stack = false;

	setup_forced_leader(&report, session->evlist);

	if (symbol_conf.group_sort_idx && !session->evlist->core.nr_groups) {
		parse_options_usage(NULL, options, "group-sort-idx", 0);
		ret = -EINVAL;
		goto error;
	}

	if (itrace_synth_opts.last_branch || itrace_synth_opts.add_last_branch)
		has_br_stack = true;

	if (has_br_stack && branch_call_mode)
		symbol_conf.show_branchflag_count = true;

	memset(&report.brtype_stat, 0, sizeof(struct branch_type_stat));

	/*
	 * Branch mode is a tristate:
	 * -1 means default, so decide based on the file having branch data.
	 * 0/1 means the user chose a mode.
	 */
	if (((branch_mode == -1 && has_br_stack) || branch_mode == 1) &&
	    !branch_call_mode) {
		sort__mode = SORT_MODE__BRANCH;
		symbol_conf.cumulate_callchain = false;
	}
	if (branch_call_mode) {
		callchain_param.key = CCKEY_ADDRESS;
		callchain_param.branch_callstack = true;
		symbol_conf.use_callchain = true;
		callchain_register_param(&callchain_param);
		if (sort_order == NULL)
			sort_order = "srcline,symbol,dso";
	}

	if (report.mem_mode) {
		if (sort__mode == SORT_MODE__BRANCH) {
			pr_err("branch and mem mode incompatible\n");
			goto error;
		}
		sort__mode = SORT_MODE__MEMORY;
		symbol_conf.cumulate_callchain = false;
	}

	if (symbol_conf.report_hierarchy) {
		/* disable incompatible options */
		symbol_conf.cumulate_callchain = false;

		if (field_order) {
			pr_err("Error: --hierarchy and --fields options cannot be used together\n");
			parse_options_usage(report_usage, options, "F", 1);
			parse_options_usage(NULL, options, "hierarchy", 0);
			goto error;
		}

		perf_hpp_list.need_collapse = true;
	}

	if (report.use_stdio)
		use_browser = 0;
	else if (report.use_tui)
		use_browser = 1;
	else if (report.use_gtk)
		use_browser = 2;

	/* Force tty output for header output and per-thread stat. */
	if (report.header || report.header_only || report.show_threads)
		use_browser = 0;
	if (report.header || report.header_only)
		report.tool.show_feat_hdr = SHOW_FEAT_HEADER;
	if (report.show_full_info)
		report.tool.show_feat_hdr = SHOW_FEAT_HEADER_FULL_INFO;
	if (report.stats_mode || report.tasks_mode)
		use_browser = 0;
	if (report.stats_mode && report.tasks_mode) {
		pr_err("Error: --tasks and --mmaps can't be used together with --stats\n");
		goto error;
	}

	if (report.total_cycles_mode) {
		if (sort__mode != SORT_MODE__BRANCH)
			report.total_cycles_mode = false;
		else
			sort_order = NULL;
	}

	if (strcmp(input_name, "-") != 0)
		setup_browser(true);
	else
		use_browser = 0;

	if (sort_order && strstr(sort_order, "ipc")) {
		parse_options_usage(report_usage, options, "s", 1);
		goto error;
	}

	if (sort_order && strstr(sort_order, "symbol")) {
		if (sort__mode == SORT_MODE__BRANCH) {
			snprintf(sort_tmp, sizeof(sort_tmp), "%s,%s",
				 sort_order, "ipc_lbr");
			report.symbol_ipc = true;
		} else {
			snprintf(sort_tmp, sizeof(sort_tmp), "%s,%s",
				 sort_order, "ipc_null");
		}

		sort_order = sort_tmp;
	}

	if ((last_key != K_SWITCH_INPUT_DATA && last_key != K_RELOAD) &&
	    (setup_sorting(session->evlist) < 0)) {
		if (sort_order)
			parse_options_usage(report_usage, options, "s", 1);
		if (field_order)
			parse_options_usage(sort_order ? NULL : report_usage,
					    options, "F", 1);
		goto error;
	}

	if ((report.header || report.header_only) && !quiet) {
		perf_session__fprintf_info(session, stdout,
					   report.show_full_info);
		if (report.header_only) {
			if (data.is_pipe) {
				/*
				 * we need to process first few records
				 * which contains PERF_RECORD_HEADER_FEATURE.
				 */
				perf_session__process_events(session);
			}
			ret = 0;
			goto error;
		}
	} else if (use_browser == 0 && !quiet &&
		   !report.stats_mode && !report.tasks_mode) {
		fputs("# To display the perf.data header info, please use --header/--header-only options.\n#\n",
		      stdout);
	}

	/*
	 * Only in the TUI browser we are doing integrated annotation,
	 * so don't allocate extra space that won't be used in the stdio
	 * implementation.
	 */
	if (ui__has_annotation() || report.symbol_ipc ||
	    report.total_cycles_mode) {
		ret = symbol__annotation_init();
		if (ret < 0)
			goto error;
		/*
 		 * For searching by name on the "Browse map details".
 		 * providing it only in verbose mode not to bloat too
 		 * much struct symbol.
 		 */
		if (verbose > 0) {
			/*
			 * XXX: Need to provide a less kludgy way to ask for
			 * more space per symbol, the u32 is for the index on
			 * the ui browser.
			 * See symbol__browser_index.
			 */
			symbol_conf.priv_size += sizeof(u32);
			symbol_conf.sort_by_name = true;
		}
		annotation_config__init(&report.annotation_opts);
	}

	if (symbol__init(&session->header.env) < 0)
		goto error;

	if (report.time_str) {
		ret = perf_time__parse_for_ranges(report.time_str, session,
						  &report.ptime_range,
						  &report.range_size,
						  &report.range_num);
		if (ret < 0)
			goto error;

		itrace_synth_opts__set_time_range(&itrace_synth_opts,
						  report.ptime_range,
						  report.range_num);
	}

	if (session->tevent.pevent &&
	    tep_set_function_resolver(session->tevent.pevent,
				      machine__resolve_kernel_addr,
				      &session->machines.host) < 0) {
		pr_err("%s: failed to set libtraceevent function resolver\n",
		       __func__);
		return -1;
	}

	sort__setup_elide(stdout);

	ret = __cmd_report(&report);
	if (ret == K_SWITCH_INPUT_DATA || ret == K_RELOAD) {
		perf_session__delete(session);
		last_key = K_SWITCH_INPUT_DATA;
		goto repeat;
	} else
		ret = 0;

error:
	if (report.ptime_range) {
		itrace_synth_opts__clear_time_range(&itrace_synth_opts);
		zfree(&report.ptime_range);
	}

	if (report.block_reports) {
		block_info__free_report(report.block_reports,
					report.nr_block_reports);
		report.block_reports = NULL;
	}

	zstd_fini(&(session->zstd_data));
	perf_session__delete(session);
exit:
	free(sort_order_help);
	free(field_order_help);
	return ret;
}<|MERGE_RESOLUTION|>--- conflicted
+++ resolved
@@ -1381,24 +1381,9 @@
 	if (quiet)
 		perf_quiet_option();
 
-<<<<<<< HEAD
-	if (symbol_conf.vmlinux_name &&
-	    access(symbol_conf.vmlinux_name, R_OK)) {
-		pr_err("Invalid file: %s\n", symbol_conf.vmlinux_name);
-		ret = -EINVAL;
-		goto exit;
-	}
-	if (symbol_conf.kallsyms_name &&
-	    access(symbol_conf.kallsyms_name, R_OK)) {
-		pr_err("Invalid file: %s\n", symbol_conf.kallsyms_name);
-		ret = -EINVAL;
-		goto exit;
-	}
-=======
 	ret = symbol__validate_sym_arguments();
 	if (ret)
 		goto exit;
->>>>>>> df0cc57e
 
 	if (report.inverted_callchain)
 		callchain_param.order = ORDER_CALLER;
