/* SPDX-License-Identifier: GPL-2.0-only */
/*
 * Copyright (c) 2012 The Chromium OS Authors. All rights reserved.
 *
 * kselftest_harness.h: simple C unit test helper.
 *
 * See documentation in Documentation/dev-tools/kselftest.rst
 *
 * API inspired by code.google.com/p/googletest
 */

/**
 * DOC: example
 *
 * .. code-block:: c
 *
 *    #include "../kselftest_harness.h"
 *
 *    TEST(standalone_test) {
 *      do_some_stuff;
 *      EXPECT_GT(10, stuff) {
 *         stuff_state_t state;
 *         enumerate_stuff_state(&state);
 *         TH_LOG("expectation failed with state: %s", state.msg);
 *      }
 *      more_stuff;
 *      ASSERT_NE(some_stuff, NULL) TH_LOG("how did it happen?!");
 *      last_stuff;
 *      EXPECT_EQ(0, last_stuff);
 *    }
 *
 *    FIXTURE(my_fixture) {
 *      mytype_t *data;
 *      int awesomeness_level;
 *    };
 *    FIXTURE_SETUP(my_fixture) {
 *      self->data = mytype_new();
 *      ASSERT_NE(NULL, self->data);
 *    }
 *    FIXTURE_TEARDOWN(my_fixture) {
 *      mytype_free(self->data);
 *    }
 *    TEST_F(my_fixture, data_is_good) {
 *      EXPECT_EQ(1, is_my_data_good(self->data));
 *    }
 *
 *    TEST_HARNESS_MAIN
 */

#ifndef __KSELFTEST_HARNESS_H
#define __KSELFTEST_HARNESS_H

#ifndef _GNU_SOURCE
#define _GNU_SOURCE
#endif
#include <asm/types.h>
#include <ctype.h>
#include <errno.h>
#include <stdbool.h>
#include <stdint.h>
#include <stdio.h>
#include <stdlib.h>
#include <string.h>
#include <sys/mman.h>
#include <sys/types.h>
#include <sys/wait.h>
#include <unistd.h>
#include <setjmp.h>
#include <syscall.h>
#include <linux/sched.h>

#include "kselftest.h"

#define TEST_TIMEOUT_DEFAULT 30

/* Utilities exposed to the test definitions */
#ifndef TH_LOG_STREAM
#  define TH_LOG_STREAM stderr
#endif

#ifndef TH_LOG_ENABLED
#  define TH_LOG_ENABLED 1
#endif

/* Wait for the child process to end but without sharing memory mapping. */
static inline pid_t clone3_vfork(void)
{
	struct clone_args args = {
		.flags = CLONE_VFORK,
		.exit_signal = SIGCHLD,
	};

	return syscall(__NR_clone3, &args, sizeof(args));
}

/**
 * TH_LOG()
 *
 * @fmt: format string
 * @...: optional arguments
 *
 * .. code-block:: c
 *
 *     TH_LOG(format, ...)
 *
 * Optional debug logging function available for use in tests.
 * Logging may be enabled or disabled by defining TH_LOG_ENABLED.
 * E.g., #define TH_LOG_ENABLED 1
 *
 * If no definition is provided, logging is enabled by default.
 */
#define TH_LOG(fmt, ...) do { \
	if (TH_LOG_ENABLED) \
		__TH_LOG(fmt, ##__VA_ARGS__); \
} while (0)

/* Unconditional logger for internal use. */
#define __TH_LOG(fmt, ...) \
		fprintf(TH_LOG_STREAM, "# %s:%d:%s:" fmt "\n", \
			__FILE__, __LINE__, _metadata->name, ##__VA_ARGS__)

/**
 * SKIP()
 *
 * @statement: statement to run after reporting SKIP
 * @fmt: format string
 * @...: optional arguments
 *
 * .. code-block:: c
 *
 *     SKIP(statement, fmt, ...);
 *
 * This forces a "pass" after reporting why something is being skipped
 * and runs "statement", which is usually "return" or "goto skip".
 */
#define SKIP(statement, fmt, ...) do { \
	snprintf(_metadata->results->reason, \
		 sizeof(_metadata->results->reason), fmt, ##__VA_ARGS__); \
	if (TH_LOG_ENABLED) { \
		fprintf(TH_LOG_STREAM, "#      SKIP      %s\n", \
			_metadata->results->reason); \
	} \
	_metadata->exit_code = KSFT_SKIP; \
	_metadata->trigger = 0; \
	statement; \
} while (0)

/**
 * TEST() - Defines the test function and creates the registration
 * stub
 *
 * @test_name: test name
 *
 * .. code-block:: c
 *
 *     TEST(name) { implementation }
 *
 * Defines a test by name.
 * Names must be unique and tests must not be run in parallel.  The
 * implementation containing block is a function and scoping should be treated
 * as such.  Returning early may be performed with a bare "return;" statement.
 *
 * EXPECT_* and ASSERT_* are valid in a TEST() { } context.
 */
#define TEST(test_name) __TEST_IMPL(test_name, -1)

/**
 * TEST_SIGNAL()
 *
 * @test_name: test name
 * @signal: signal number
 *
 * .. code-block:: c
 *
 *     TEST_SIGNAL(name, signal) { implementation }
 *
 * Defines a test by name and the expected term signal.
 * Names must be unique and tests must not be run in parallel.  The
 * implementation containing block is a function and scoping should be treated
 * as such.  Returning early may be performed with a bare "return;" statement.
 *
 * EXPECT_* and ASSERT_* are valid in a TEST() { } context.
 */
#define TEST_SIGNAL(test_name, signal) __TEST_IMPL(test_name, signal)

#define __TEST_IMPL(test_name, _signal) \
	static void test_name(struct __test_metadata *_metadata); \
	static inline void wrapper_##test_name( \
		struct __test_metadata *_metadata, \
		struct __fixture_variant_metadata *variant) \
	{ \
		_metadata->setup_completed = true; \
		if (setjmp(_metadata->env) == 0) \
			test_name(_metadata); \
		__test_check_assert(_metadata); \
	} \
	static struct __test_metadata _##test_name##_object = \
		{ .name = #test_name, \
		  .fn = &wrapper_##test_name, \
		  .fixture = &_fixture_global, \
		  .termsig = _signal, \
		  .timeout = TEST_TIMEOUT_DEFAULT, }; \
	static void __attribute__((constructor)) _register_##test_name(void) \
	{ \
		__register_test(&_##test_name##_object); \
	} \
	static void test_name( \
		struct __test_metadata __attribute__((unused)) *_metadata)

/**
 * FIXTURE_DATA() - Wraps the struct name so we have one less
 * argument to pass around
 *
 * @datatype_name: datatype name
 *
 * .. code-block:: c
 *
 *     FIXTURE_DATA(datatype_name)
 *
 * Almost always, you want just FIXTURE() instead (see below).
 * This call may be used when the type of the fixture data
 * is needed.  In general, this should not be needed unless
 * the *self* is being passed to a helper directly.
 */
#define FIXTURE_DATA(datatype_name) struct _test_data_##datatype_name

/**
 * FIXTURE() - Called once per fixture to setup the data and
 * register
 *
 * @fixture_name: fixture name
 *
 * .. code-block:: c
 *
 *     FIXTURE(fixture_name) {
 *       type property1;
 *       ...
 *     };
 *
 * Defines the data provided to TEST_F()-defined tests as *self*.  It should be
 * populated and cleaned up using FIXTURE_SETUP() and FIXTURE_TEARDOWN().
 */
#define FIXTURE(fixture_name) \
	FIXTURE_VARIANT(fixture_name); \
	static struct __fixture_metadata _##fixture_name##_fixture_object = \
		{ .name =  #fixture_name, }; \
	static void __attribute__((constructor)) \
	_register_##fixture_name##_data(void) \
	{ \
		__register_fixture(&_##fixture_name##_fixture_object); \
	} \
	FIXTURE_DATA(fixture_name)

/**
 * FIXTURE_SETUP() - Prepares the setup function for the fixture.
 * *_metadata* is included so that EXPECT_*, ASSERT_* etc. work correctly.
 *
 * @fixture_name: fixture name
 *
 * .. code-block:: c
 *
 *     FIXTURE_SETUP(fixture_name) { implementation }
 *
 * Populates the required "setup" function for a fixture.  An instance of the
 * datatype defined with FIXTURE_DATA() will be exposed as *self* for the
 * implementation.
 *
 * ASSERT_* are valid for use in this context and will prempt the execution
 * of any dependent fixture tests.
 *
 * A bare "return;" statement may be used to return early.
 */
#define FIXTURE_SETUP(fixture_name) \
	void fixture_name##_setup( \
		struct __test_metadata __attribute__((unused)) *_metadata, \
		FIXTURE_DATA(fixture_name) __attribute__((unused)) *self, \
		const FIXTURE_VARIANT(fixture_name) \
			__attribute__((unused)) *variant)

/**
 * FIXTURE_TEARDOWN()
 * *_metadata* is included so that EXPECT_*, ASSERT_* etc. work correctly.
 *
 * @fixture_name: fixture name
 *
 * .. code-block:: c
 *
 *     FIXTURE_TEARDOWN(fixture_name) { implementation }
 *
 * Populates the required "teardown" function for a fixture.  An instance of the
 * datatype defined with FIXTURE_DATA() will be exposed as *self* for the
 * implementation to clean up.
 *
 * A bare "return;" statement may be used to return early.
 */
#define FIXTURE_TEARDOWN(fixture_name) \
	static const bool fixture_name##_teardown_parent; \
	__FIXTURE_TEARDOWN(fixture_name)

/**
 * FIXTURE_TEARDOWN_PARENT()
 * *_metadata* is included so that EXPECT_*, ASSERT_* etc. work correctly.
 *
 * @fixture_name: fixture name
 *
 * .. code-block:: c
 *
 *     FIXTURE_TEARDOWN_PARENT(fixture_name) { implementation }
 *
 * Same as FIXTURE_TEARDOWN() but run this code in a parent process.  This
 * enables the test process to drop its privileges without impacting the
 * related FIXTURE_TEARDOWN_PARENT() (e.g. to remove files from a directory
 * where write access was dropped).
 *
 * To make it possible for the parent process to use *self*, share (MAP_SHARED)
 * the fixture data between all forked processes.
 */
#define FIXTURE_TEARDOWN_PARENT(fixture_name) \
	static const bool fixture_name##_teardown_parent = true; \
	__FIXTURE_TEARDOWN(fixture_name)

#define __FIXTURE_TEARDOWN(fixture_name) \
	void fixture_name##_teardown( \
		struct __test_metadata __attribute__((unused)) *_metadata, \
		FIXTURE_DATA(fixture_name) __attribute__((unused)) *self, \
		const FIXTURE_VARIANT(fixture_name) \
			__attribute__((unused)) *variant)

/**
 * FIXTURE_VARIANT() - Optionally called once per fixture
 * to declare fixture variant
 *
 * @fixture_name: fixture name
 *
 * .. code-block:: c
 *
 *     FIXTURE_VARIANT(fixture_name) {
 *       type property1;
 *       ...
 *     };
 *
 * Defines type of constant parameters provided to FIXTURE_SETUP(), TEST_F() and
 * FIXTURE_TEARDOWN as *variant*. Variants allow the same tests to be run with
 * different arguments.
 */
#define FIXTURE_VARIANT(fixture_name) struct _fixture_variant_##fixture_name

/**
 * FIXTURE_VARIANT_ADD() - Called once per fixture
 * variant to setup and register the data
 *
 * @fixture_name: fixture name
 * @variant_name: name of the parameter set
 *
 * .. code-block:: c
 *
 *     FIXTURE_VARIANT_ADD(fixture_name, variant_name) {
 *       .property1 = val1,
 *       ...
 *     };
 *
 * Defines a variant of the test fixture, provided to FIXTURE_SETUP() and
 * TEST_F() as *variant*. Tests of each fixture will be run once for each
 * variant.
 */
#define FIXTURE_VARIANT_ADD(fixture_name, variant_name) \
	extern const FIXTURE_VARIANT(fixture_name) \
		_##fixture_name##_##variant_name##_variant; \
	static struct __fixture_variant_metadata \
		_##fixture_name##_##variant_name##_object = \
		{ .name = #variant_name, \
		  .data = &_##fixture_name##_##variant_name##_variant}; \
	static void __attribute__((constructor)) \
		_register_##fixture_name##_##variant_name(void) \
	{ \
		__register_fixture_variant(&_##fixture_name##_fixture_object, \
			&_##fixture_name##_##variant_name##_object);	\
	} \
	const FIXTURE_VARIANT(fixture_name) \
		_##fixture_name##_##variant_name##_variant =

/**
 * TEST_F() - Emits test registration and helpers for
 * fixture-based test cases
 *
 * @fixture_name: fixture name
 * @test_name: test name
 *
 * .. code-block:: c
 *
 *     TEST_F(fixture, name) { implementation }
 *
 * Defines a test that depends on a fixture (e.g., is part of a test case).
 * Very similar to TEST() except that *self* is the setup instance of fixture's
 * datatype exposed for use by the implementation.
 *
 * The _metadata object is shared (MAP_SHARED) with all the potential forked
 * processes, which enables them to use EXCEPT_*() and ASSERT_*().
 *
 * The *self* object is only shared with the potential forked processes if
 * FIXTURE_TEARDOWN_PARENT() is used instead of FIXTURE_TEARDOWN().
 */
#define TEST_F(fixture_name, test_name) \
	__TEST_F_IMPL(fixture_name, test_name, -1, TEST_TIMEOUT_DEFAULT)

#define TEST_F_SIGNAL(fixture_name, test_name, signal) \
	__TEST_F_IMPL(fixture_name, test_name, signal, TEST_TIMEOUT_DEFAULT)

#define TEST_F_TIMEOUT(fixture_name, test_name, timeout) \
	__TEST_F_IMPL(fixture_name, test_name, -1, timeout)

#define __TEST_F_IMPL(fixture_name, test_name, signal, tmout) \
	static void fixture_name##_##test_name( \
		struct __test_metadata *_metadata, \
		FIXTURE_DATA(fixture_name) *self, \
		const FIXTURE_VARIANT(fixture_name) *variant); \
	static inline void wrapper_##fixture_name##_##test_name( \
		struct __test_metadata *_metadata, \
		struct __fixture_variant_metadata *variant) \
	{ \
		/* fixture data is alloced, setup, and torn down per call. */ \
		FIXTURE_DATA(fixture_name) self_private, *self = NULL; \
		pid_t child = 1; \
		int status = 0; \
		/* Makes sure there is only one teardown, even when child forks again. */ \
		bool *teardown = mmap(NULL, sizeof(*teardown), \
			PROT_READ | PROT_WRITE, MAP_SHARED | MAP_ANONYMOUS, -1, 0); \
		*teardown = false; \
		if (sizeof(*self) > 0) { \
			if (fixture_name##_teardown_parent) { \
				self = mmap(NULL, sizeof(*self), PROT_READ | PROT_WRITE, \
					MAP_SHARED | MAP_ANONYMOUS, -1, 0); \
			} else { \
				memset(&self_private, 0, sizeof(self_private)); \
				self = &self_private; \
			} \
		} \
		if (setjmp(_metadata->env) == 0) { \
			/* _metadata and potentially self are shared with all forks. */ \
<<<<<<< HEAD
			child = clone3_vfork(); \
=======
			child = fork(); \
>>>>>>> 0c383648
			if (child == 0) { \
				fixture_name##_setup(_metadata, self, variant->data); \
				/* Let setup failure terminate early. */ \
				if (_metadata->exit_code) \
					_exit(0); \
				_metadata->setup_completed = true; \
				fixture_name##_##test_name(_metadata, self, variant->data); \
			} else if (child < 0 || child != waitpid(child, &status, 0)) { \
				ksft_print_msg("ERROR SPAWNING TEST GRANDCHILD\n"); \
				_metadata->exit_code = KSFT_FAIL; \
			} \
		} \
		if (child == 0) { \
			if (_metadata->setup_completed && !fixture_name##_teardown_parent && \
					__sync_bool_compare_and_swap(teardown, false, true)) \
				fixture_name##_teardown(_metadata, self, variant->data); \
			_exit(0); \
		} \
		if (_metadata->setup_completed && fixture_name##_teardown_parent && \
				__sync_bool_compare_and_swap(teardown, false, true)) \
			fixture_name##_teardown(_metadata, self, variant->data); \
		munmap(teardown, sizeof(*teardown)); \
		if (self && fixture_name##_teardown_parent) \
			munmap(self, sizeof(*self)); \
		if (WIFEXITED(status)) { \
			if (WEXITSTATUS(status)) \
				_metadata->exit_code = WEXITSTATUS(status); \
		} else if (WIFSIGNALED(status)) { \
			/* Forward signal to __wait_for_test(). */ \
			kill(getpid(), WTERMSIG(status)); \
		} \
		__test_check_assert(_metadata); \
	} \
	static struct __test_metadata *_##fixture_name##_##test_name##_object; \
	static void __attribute__((constructor)) \
			_register_##fixture_name##_##test_name(void) \
	{ \
		struct __test_metadata *object = mmap(NULL, sizeof(*object), \
			PROT_READ | PROT_WRITE, MAP_SHARED | MAP_ANONYMOUS, -1, 0); \
		object->name = #test_name; \
		object->fn = &wrapper_##fixture_name##_##test_name; \
		object->fixture = &_##fixture_name##_fixture_object; \
		object->termsig = signal; \
		object->timeout = tmout; \
		_##fixture_name##_##test_name##_object = object; \
		__register_test(object); \
	} \
	static void fixture_name##_##test_name( \
		struct __test_metadata __attribute__((unused)) *_metadata, \
		FIXTURE_DATA(fixture_name) __attribute__((unused)) *self, \
		const FIXTURE_VARIANT(fixture_name) \
			__attribute__((unused)) *variant)

/**
 * TEST_HARNESS_MAIN - Simple wrapper to run the test harness
 *
 * .. code-block:: c
 *
 *     TEST_HARNESS_MAIN
 *
 * Use once to append a main() to the test file.
 */
#define TEST_HARNESS_MAIN \
	static void __attribute__((constructor)) \
	__constructor_order_last(void) \
	{ \
		if (!__constructor_order) \
			__constructor_order = _CONSTRUCTOR_ORDER_BACKWARD; \
	} \
	int main(int argc, char **argv) { \
		return test_harness_run(argc, argv); \
	}

/**
 * DOC: operators
 *
 * Operators for use in TEST() and TEST_F().
 * ASSERT_* calls will stop test execution immediately.
 * EXPECT_* calls will emit a failure warning, note it, and continue.
 */

/**
 * ASSERT_EQ()
 *
 * @expected: expected value
 * @seen: measured value
 *
 * ASSERT_EQ(expected, measured): expected == measured
 */
#define ASSERT_EQ(expected, seen) \
	__EXPECT(expected, #expected, seen, #seen, ==, 1)

/**
 * ASSERT_NE()
 *
 * @expected: expected value
 * @seen: measured value
 *
 * ASSERT_NE(expected, measured): expected != measured
 */
#define ASSERT_NE(expected, seen) \
	__EXPECT(expected, #expected, seen, #seen, !=, 1)

/**
 * ASSERT_LT()
 *
 * @expected: expected value
 * @seen: measured value
 *
 * ASSERT_LT(expected, measured): expected < measured
 */
#define ASSERT_LT(expected, seen) \
	__EXPECT(expected, #expected, seen, #seen, <, 1)

/**
 * ASSERT_LE()
 *
 * @expected: expected value
 * @seen: measured value
 *
 * ASSERT_LE(expected, measured): expected <= measured
 */
#define ASSERT_LE(expected, seen) \
	__EXPECT(expected, #expected, seen, #seen, <=, 1)

/**
 * ASSERT_GT()
 *
 * @expected: expected value
 * @seen: measured value
 *
 * ASSERT_GT(expected, measured): expected > measured
 */
#define ASSERT_GT(expected, seen) \
	__EXPECT(expected, #expected, seen, #seen, >, 1)

/**
 * ASSERT_GE()
 *
 * @expected: expected value
 * @seen: measured value
 *
 * ASSERT_GE(expected, measured): expected >= measured
 */
#define ASSERT_GE(expected, seen) \
	__EXPECT(expected, #expected, seen, #seen, >=, 1)

/**
 * ASSERT_NULL()
 *
 * @seen: measured value
 *
 * ASSERT_NULL(measured): NULL == measured
 */
#define ASSERT_NULL(seen) \
	__EXPECT(NULL, "NULL", seen, #seen, ==, 1)

/**
 * ASSERT_TRUE()
 *
 * @seen: measured value
 *
 * ASSERT_TRUE(measured): measured != 0
 */
#define ASSERT_TRUE(seen) \
	__EXPECT(0, "0", seen, #seen, !=, 1)

/**
 * ASSERT_FALSE()
 *
 * @seen: measured value
 *
 * ASSERT_FALSE(measured): measured == 0
 */
#define ASSERT_FALSE(seen) \
	__EXPECT(0, "0", seen, #seen, ==, 1)

/**
 * ASSERT_STREQ()
 *
 * @expected: expected value
 * @seen: measured value
 *
 * ASSERT_STREQ(expected, measured): !strcmp(expected, measured)
 */
#define ASSERT_STREQ(expected, seen) \
	__EXPECT_STR(expected, seen, ==, 1)

/**
 * ASSERT_STRNE()
 *
 * @expected: expected value
 * @seen: measured value
 *
 * ASSERT_STRNE(expected, measured): strcmp(expected, measured)
 */
#define ASSERT_STRNE(expected, seen) \
	__EXPECT_STR(expected, seen, !=, 1)

/**
 * EXPECT_EQ()
 *
 * @expected: expected value
 * @seen: measured value
 *
 * EXPECT_EQ(expected, measured): expected == measured
 */
#define EXPECT_EQ(expected, seen) \
	__EXPECT(expected, #expected, seen, #seen, ==, 0)

/**
 * EXPECT_NE()
 *
 * @expected: expected value
 * @seen: measured value
 *
 * EXPECT_NE(expected, measured): expected != measured
 */
#define EXPECT_NE(expected, seen) \
	__EXPECT(expected, #expected, seen, #seen, !=, 0)

/**
 * EXPECT_LT()
 *
 * @expected: expected value
 * @seen: measured value
 *
 * EXPECT_LT(expected, measured): expected < measured
 */
#define EXPECT_LT(expected, seen) \
	__EXPECT(expected, #expected, seen, #seen, <, 0)

/**
 * EXPECT_LE()
 *
 * @expected: expected value
 * @seen: measured value
 *
 * EXPECT_LE(expected, measured): expected <= measured
 */
#define EXPECT_LE(expected, seen) \
	__EXPECT(expected, #expected, seen, #seen, <=, 0)

/**
 * EXPECT_GT()
 *
 * @expected: expected value
 * @seen: measured value
 *
 * EXPECT_GT(expected, measured): expected > measured
 */
#define EXPECT_GT(expected, seen) \
	__EXPECT(expected, #expected, seen, #seen, >, 0)

/**
 * EXPECT_GE()
 *
 * @expected: expected value
 * @seen: measured value
 *
 * EXPECT_GE(expected, measured): expected >= measured
 */
#define EXPECT_GE(expected, seen) \
	__EXPECT(expected, #expected, seen, #seen, >=, 0)

/**
 * EXPECT_NULL()
 *
 * @seen: measured value
 *
 * EXPECT_NULL(measured): NULL == measured
 */
#define EXPECT_NULL(seen) \
	__EXPECT(NULL, "NULL", seen, #seen, ==, 0)

/**
 * EXPECT_TRUE()
 *
 * @seen: measured value
 *
 * EXPECT_TRUE(measured): 0 != measured
 */
#define EXPECT_TRUE(seen) \
	__EXPECT(0, "0", seen, #seen, !=, 0)

/**
 * EXPECT_FALSE()
 *
 * @seen: measured value
 *
 * EXPECT_FALSE(measured): 0 == measured
 */
#define EXPECT_FALSE(seen) \
	__EXPECT(0, "0", seen, #seen, ==, 0)

/**
 * EXPECT_STREQ()
 *
 * @expected: expected value
 * @seen: measured value
 *
 * EXPECT_STREQ(expected, measured): !strcmp(expected, measured)
 */
#define EXPECT_STREQ(expected, seen) \
	__EXPECT_STR(expected, seen, ==, 0)

/**
 * EXPECT_STRNE()
 *
 * @expected: expected value
 * @seen: measured value
 *
 * EXPECT_STRNE(expected, measured): strcmp(expected, measured)
 */
#define EXPECT_STRNE(expected, seen) \
	__EXPECT_STR(expected, seen, !=, 0)

#ifndef ARRAY_SIZE
#define ARRAY_SIZE(a)	(sizeof(a) / sizeof(a[0]))
#endif

/* Support an optional handler after and ASSERT_* or EXPECT_*.  The approach is
 * not thread-safe, but it should be fine in most sane test scenarios.
 *
 * Using __bail(), which optionally abort()s, is the easiest way to early
 * return while still providing an optional block to the API consumer.
 */
#define OPTIONAL_HANDLER(_assert) \
	for (; _metadata->trigger; _metadata->trigger = \
			__bail(_assert, _metadata))

#define is_signed_type(var)       (!!(((__typeof__(var))(-1)) < (__typeof__(var))1))

#define __EXPECT(_expected, _expected_str, _seen, _seen_str, _t, _assert) do { \
	/* Avoid multiple evaluation of the cases */ \
	__typeof__(_expected) __exp = (_expected); \
	__typeof__(_seen) __seen = (_seen); \
	if (!(__exp _t __seen)) { \
		/* Report with actual signedness to avoid weird output. */ \
		switch (is_signed_type(__exp) * 2 + is_signed_type(__seen)) { \
		case 0: { \
			unsigned long long __exp_print = (uintptr_t)__exp; \
			unsigned long long __seen_print = (uintptr_t)__seen; \
			__TH_LOG("Expected %s (%llu) %s %s (%llu)", \
				 _expected_str, __exp_print, #_t, \
				 _seen_str, __seen_print); \
			break; \
			} \
		case 1: { \
			unsigned long long __exp_print = (uintptr_t)__exp; \
			long long __seen_print = (intptr_t)__seen; \
			__TH_LOG("Expected %s (%llu) %s %s (%lld)", \
				 _expected_str, __exp_print, #_t, \
				 _seen_str, __seen_print); \
			break; \
			} \
		case 2: { \
			long long __exp_print = (intptr_t)__exp; \
			unsigned long long __seen_print = (uintptr_t)__seen; \
			__TH_LOG("Expected %s (%lld) %s %s (%llu)", \
				 _expected_str, __exp_print, #_t, \
				 _seen_str, __seen_print); \
			break; \
			} \
		case 3: { \
			long long __exp_print = (intptr_t)__exp; \
			long long __seen_print = (intptr_t)__seen; \
			__TH_LOG("Expected %s (%lld) %s %s (%lld)", \
				 _expected_str, __exp_print, #_t, \
				 _seen_str, __seen_print); \
			break; \
			} \
		} \
		_metadata->exit_code = KSFT_FAIL; \
		/* Ensure the optional handler is triggered */ \
		_metadata->trigger = 1; \
	} \
} while (0); OPTIONAL_HANDLER(_assert)

#define __EXPECT_STR(_expected, _seen, _t, _assert) do { \
	const char *__exp = (_expected); \
	const char *__seen = (_seen); \
	if (!(strcmp(__exp, __seen) _t 0))  { \
		__TH_LOG("Expected '%s' %s '%s'.", __exp, #_t, __seen); \
		_metadata->exit_code = KSFT_FAIL; \
		_metadata->trigger = 1; \
	} \
} while (0); OPTIONAL_HANDLER(_assert)

/* List helpers */
#define __LIST_APPEND(head, item) \
{ \
	/* Circular linked list where only prev is circular. */ \
	if (head == NULL) { \
		head = item; \
		item->next = NULL; \
		item->prev = item; \
		return;	\
	} \
	if (__constructor_order == _CONSTRUCTOR_ORDER_FORWARD) { \
		item->next = NULL; \
		item->prev = head->prev; \
		item->prev->next = item; \
		head->prev = item; \
	} else { \
		item->next = head; \
		item->next->prev = item; \
		item->prev = item; \
		head = item; \
	} \
}

struct __test_results {
	char reason[1024];	/* Reason for test result */
};

struct __test_metadata;
struct __fixture_variant_metadata;

/* Contains all the information about a fixture. */
struct __fixture_metadata {
	const char *name;
	struct __test_metadata *tests;
	struct __fixture_variant_metadata *variant;
	struct __fixture_metadata *prev, *next;
} _fixture_global __attribute__((unused)) = {
	.name = "global",
	.prev = &_fixture_global,
};

struct __test_xfail {
	struct __fixture_metadata *fixture;
	struct __fixture_variant_metadata *variant;
	struct __test_metadata *test;
	struct __test_xfail *prev, *next;
};

/**
 * XFAIL_ADD() - mark variant + test case combination as expected to fail
 * @fixture_name: name of the fixture
 * @variant_name: name of the variant
 * @test_name: name of the test case
 *
 * Mark a combination of variant + test case for a given fixture as expected
 * to fail. Tests marked this way will report XPASS / XFAIL return codes,
 * instead of PASS / FAIL,and use respective counters.
 */
#define XFAIL_ADD(fixture_name, variant_name, test_name) \
	static struct __test_xfail \
		_##fixture_name##_##variant_name##_##test_name##_xfail = \
	{ \
		.fixture = &_##fixture_name##_fixture_object, \
		.variant = &_##fixture_name##_##variant_name##_object, \
	}; \
	static void __attribute__((constructor)) \
		_register_##fixture_name##_##variant_name##_##test_name##_xfail(void) \
	{ \
		_##fixture_name##_##variant_name##_##test_name##_xfail.test = \
			_##fixture_name##_##test_name##_object; \
		__register_xfail(&_##fixture_name##_##variant_name##_##test_name##_xfail); \
	}

static struct __fixture_metadata *__fixture_list = &_fixture_global;
static int __constructor_order;

#define _CONSTRUCTOR_ORDER_FORWARD   1
#define _CONSTRUCTOR_ORDER_BACKWARD -1

static inline void __register_fixture(struct __fixture_metadata *f)
{
	__LIST_APPEND(__fixture_list, f);
}

struct __fixture_variant_metadata {
	const char *name;
	const void *data;
	struct __test_xfail *xfails;
	struct __fixture_variant_metadata *prev, *next;
};

static inline void
__register_fixture_variant(struct __fixture_metadata *f,
			   struct __fixture_variant_metadata *variant)
{
	__LIST_APPEND(f->variant, variant);
}

/* Contains all the information for test execution and status checking. */
struct __test_metadata {
	const char *name;
	void (*fn)(struct __test_metadata *,
		   struct __fixture_variant_metadata *);
	pid_t pid;	/* pid of test when being run */
	struct __fixture_metadata *fixture;
	int termsig;
	int exit_code;
	int trigger; /* extra handler after the evaluation */
	int timeout;	/* seconds to wait for test timeout */
	bool timed_out;	/* did this test timeout instead of exiting? */
	bool aborted;	/* stopped test due to failed ASSERT */
	bool setup_completed; /* did setup finish? */
	jmp_buf env;	/* for exiting out of test early */
	struct __test_results *results;
	struct __test_metadata *prev, *next;
};

static inline bool __test_passed(struct __test_metadata *metadata)
{
	return metadata->exit_code != KSFT_FAIL &&
	       metadata->exit_code <= KSFT_SKIP;
}

/*
 * Since constructors are called in reverse order, reverse the test
 * list so tests are run in source declaration order.
 * https://gcc.gnu.org/onlinedocs/gccint/Initialization.html
 * However, it seems not all toolchains do this correctly, so use
 * __constructor_order to detect which direction is called first
 * and adjust list building logic to get things running in the right
 * direction.
 */
static inline void __register_test(struct __test_metadata *t)
{
	__LIST_APPEND(t->fixture->tests, t);
}

static inline void __register_xfail(struct __test_xfail *xf)
{
	__LIST_APPEND(xf->variant->xfails, xf);
}

static inline int __bail(int for_realz, struct __test_metadata *t)
{
	/* if this is ASSERT, return immediately. */
	if (for_realz) {
		t->aborted = true;
		longjmp(t->env, 1);
	}
	/* otherwise, end the for loop and continue. */
	return 0;
}

static inline void __test_check_assert(struct __test_metadata *t)
{
	if (t->aborted)
		abort();
}

struct __test_metadata *__active_test;
static void __timeout_handler(int sig, siginfo_t *info, void *ucontext)
{
	struct __test_metadata *t = __active_test;

	/* Sanity check handler execution environment. */
	if (!t) {
		fprintf(TH_LOG_STREAM,
			"# no active test in SIGALRM handler!?\n");
		abort();
	}
	if (sig != SIGALRM || sig != info->si_signo) {
		fprintf(TH_LOG_STREAM,
			"# %s: SIGALRM handler caught signal %d!?\n",
			t->name, sig != SIGALRM ? sig : info->si_signo);
		abort();
	}

	t->timed_out = true;
	// signal process group
	kill(-(t->pid), SIGKILL);
}

void __wait_for_test(struct __test_metadata *t)
{
	struct sigaction action = {
		.sa_sigaction = __timeout_handler,
		.sa_flags = SA_SIGINFO,
	};
	struct sigaction saved_action;
	/*
	 * Sets status so that WIFEXITED(status) returns true and
	 * WEXITSTATUS(status) returns KSFT_FAIL.  This safe default value
	 * should never be evaluated because of the waitpid(2) check and
	 * SIGALRM handling.
	 */
	int status = KSFT_FAIL << 8;
	int child;

	if (sigaction(SIGALRM, &action, &saved_action)) {
		t->exit_code = KSFT_FAIL;
		fprintf(TH_LOG_STREAM,
			"# %s: unable to install SIGALRM handler\n",
			t->name);
		return;
	}
	__active_test = t;
	t->timed_out = false;
	alarm(t->timeout);
	child = waitpid(t->pid, &status, 0);
	if (child == -1 && errno != EINTR) {
		t->exit_code = KSFT_FAIL;
		fprintf(TH_LOG_STREAM,
			"# %s: Failed to wait for PID %d (errno: %d)\n",
			t->name, t->pid, errno);
		return;
	}

	alarm(0);
	if (sigaction(SIGALRM, &saved_action, NULL)) {
		t->exit_code = KSFT_FAIL;
		fprintf(TH_LOG_STREAM,
			"# %s: unable to uninstall SIGALRM handler\n",
			t->name);
		return;
	}
	__active_test = NULL;

	if (t->timed_out) {
		t->exit_code = KSFT_FAIL;
		fprintf(TH_LOG_STREAM,
			"# %s: Test terminated by timeout\n", t->name);
	} else if (WIFEXITED(status)) {
		if (WEXITSTATUS(status) == KSFT_SKIP ||
		    WEXITSTATUS(status) == KSFT_XPASS ||
		    WEXITSTATUS(status) == KSFT_XFAIL) {
			t->exit_code = WEXITSTATUS(status);
		} else if (t->termsig != -1) {
			t->exit_code = KSFT_FAIL;
			fprintf(TH_LOG_STREAM,
				"# %s: Test exited normally instead of by signal (code: %d)\n",
				t->name,
				WEXITSTATUS(status));
		} else {
			switch (WEXITSTATUS(status)) {
			/* Success */
			case KSFT_PASS:
				t->exit_code = KSFT_PASS;
				break;
			/* Failure */
			default:
				t->exit_code = KSFT_FAIL;
				fprintf(TH_LOG_STREAM,
					"# %s: Test failed\n",
					t->name);
			}
		}
	} else if (WIFSIGNALED(status)) {
		t->exit_code = KSFT_FAIL;
		if (WTERMSIG(status) == SIGABRT) {
			fprintf(TH_LOG_STREAM,
				"# %s: Test terminated by assertion\n",
				t->name);
		} else if (WTERMSIG(status) == t->termsig) {
			t->exit_code = KSFT_PASS;
		} else {
			fprintf(TH_LOG_STREAM,
				"# %s: Test terminated unexpectedly by signal %d\n",
				t->name,
				WTERMSIG(status));
		}
	} else {
		t->exit_code = KSFT_FAIL;
		fprintf(TH_LOG_STREAM,
			"# %s: Test ended in some other way [%u]\n",
			t->name,
			status);
	}
}

static void test_harness_list_tests(void)
{
	struct __fixture_variant_metadata *v;
	struct __fixture_metadata *f;
	struct __test_metadata *t;

	for (f = __fixture_list; f; f = f->next) {
		v = f->variant;
		t = f->tests;

		if (f == __fixture_list)
			fprintf(stderr, "%-20s %-25s %s\n",
				"# FIXTURE", "VARIANT", "TEST");
		else
			fprintf(stderr, "--------------------------------------------------------------------------------\n");

		do {
			fprintf(stderr, "%-20s %-25s %s\n",
				t == f->tests ? f->name : "",
				v ? v->name : "",
				t ? t->name : "");

			v = v ? v->next : NULL;
			t = t ? t->next : NULL;
		} while (v || t);
	}
}

static int test_harness_argv_check(int argc, char **argv)
{
	int opt;

	while ((opt = getopt(argc, argv, "hlF:f:V:v:t:T:r:")) != -1) {
		switch (opt) {
		case 'f':
		case 'F':
		case 'v':
		case 'V':
		case 't':
		case 'T':
		case 'r':
			break;
		case 'l':
			test_harness_list_tests();
			return KSFT_SKIP;
		case 'h':
		default:
			fprintf(stderr,
				"Usage: %s [-h|-l] [-t|-T|-v|-V|-f|-F|-r name]\n"
				"\t-h       print help\n"
				"\t-l       list all tests\n"
				"\n"
				"\t-t name  include test\n"
				"\t-T name  exclude test\n"
				"\t-v name  include variant\n"
				"\t-V name  exclude variant\n"
				"\t-f name  include fixture\n"
				"\t-F name  exclude fixture\n"
				"\t-r name  run specified test\n"
				"\n"
				"Test filter options can be specified "
				"multiple times. The filtering stops\n"
				"at the first match. For example to "
				"include all tests from variant 'bla'\n"
				"but not test 'foo' specify '-T foo -v bla'.\n"
				"", argv[0]);
			return opt == 'h' ? KSFT_SKIP : KSFT_FAIL;
		}
	}

	return KSFT_PASS;
}

static bool test_enabled(int argc, char **argv,
			 struct __fixture_metadata *f,
			 struct __fixture_variant_metadata *v,
			 struct __test_metadata *t)
{
	unsigned int flen = 0, vlen = 0, tlen = 0;
	bool has_positive = false;
	int opt;

	optind = 1;
	while ((opt = getopt(argc, argv, "F:f:V:v:t:T:r:")) != -1) {
		has_positive |= islower(opt);

		switch (tolower(opt)) {
		case 't':
			if (!strcmp(t->name, optarg))
				return islower(opt);
			break;
		case 'f':
			if (!strcmp(f->name, optarg))
				return islower(opt);
			break;
		case 'v':
			if (!strcmp(v->name, optarg))
				return islower(opt);
			break;
		case 'r':
			if (!tlen) {
				flen = strlen(f->name);
				vlen = strlen(v->name);
				tlen = strlen(t->name);
			}
			if (strlen(optarg) == flen + 1 + vlen + !!vlen + tlen &&
			    !strncmp(f->name, &optarg[0], flen) &&
			    !strncmp(v->name, &optarg[flen + 1], vlen) &&
			    !strncmp(t->name, &optarg[flen + 1 + vlen + !!vlen], tlen))
				return true;
			break;
		}
	}

	/*
	 * If there are no positive tests then we assume user just wants
	 * exclusions and everything else is a pass.
	 */
	return !has_positive;
}

void __run_test(struct __fixture_metadata *f,
		struct __fixture_variant_metadata *variant,
		struct __test_metadata *t)
{
	struct __test_xfail *xfail;
<<<<<<< HEAD
	char *test_name;
	const char *diagnostic;
=======
	char test_name[1024];
	const char *diagnostic;
	int child;
>>>>>>> 0c383648

	/* reset test struct */
	t->exit_code = KSFT_PASS;
	t->trigger = 0;
	t->aborted = false;
	t->setup_completed = false;
	memset(t->env, 0, sizeof(t->env));
	memset(t->results->reason, 0, sizeof(t->results->reason));

<<<<<<< HEAD
	if (asprintf(&test_name, "%s%s%s.%s", f->name,
		variant->name[0] ? "." : "", variant->name, t->name) == -1) {
		ksft_print_msg("ERROR ALLOCATING MEMORY\n");
		t->exit_code = KSFT_FAIL;
		_exit(t->exit_code);
	}
=======
	snprintf(test_name, sizeof(test_name), "%s%s%s.%s",
		 f->name, variant->name[0] ? "." : "", variant->name, t->name);
>>>>>>> 0c383648

	ksft_print_msg(" RUN           %s ...\n", test_name);

	/* Make sure output buffers are flushed before fork */
	fflush(stdout);
	fflush(stderr);

<<<<<<< HEAD
	t->pid = clone3_vfork();
	if (t->pid < 0) {
		ksft_print_msg("ERROR SPAWNING TEST CHILD\n");
		t->exit_code = KSFT_FAIL;
	} else if (t->pid == 0) {
=======
	child = fork();
	if (child < 0) {
		ksft_print_msg("ERROR SPAWNING TEST CHILD\n");
		t->exit_code = KSFT_FAIL;
	} else if (child == 0) {
>>>>>>> 0c383648
		setpgrp();
		t->fn(t, variant);
		_exit(t->exit_code);
	} else {
		t->pid = child;
		__wait_for_test(t);
	}
	ksft_print_msg("         %4s  %s\n",
		       __test_passed(t) ? "OK" : "FAIL", test_name);

	/* Check if we're expecting this test to fail */
	for (xfail = variant->xfails; xfail; xfail = xfail->next)
		if (xfail->test == t)
			break;
	if (xfail)
		t->exit_code = __test_passed(t) ? KSFT_XPASS : KSFT_XFAIL;

	if (t->results->reason[0])
		diagnostic = t->results->reason;
	else if (t->exit_code == KSFT_PASS || t->exit_code == KSFT_FAIL)
		diagnostic = NULL;
	else
		diagnostic = "unknown";

	ksft_test_result_code(t->exit_code, test_name,
			      diagnostic ? "%s" : NULL, diagnostic);
<<<<<<< HEAD
	free(test_name);
=======
>>>>>>> 0c383648
}

static int test_harness_run(int argc, char **argv)
{
	struct __fixture_variant_metadata no_variant = { .name = "", };
	struct __fixture_variant_metadata *v;
	struct __fixture_metadata *f;
	struct __test_results *results;
	struct __test_metadata *t;
	int ret;
	unsigned int case_count = 0, test_count = 0;
	unsigned int count = 0;
	unsigned int pass_count = 0;

	ret = test_harness_argv_check(argc, argv);
	if (ret != KSFT_PASS)
		return ret;

	for (f = __fixture_list; f; f = f->next) {
		for (v = f->variant ?: &no_variant; v; v = v->next) {
			unsigned int old_tests = test_count;

			for (t = f->tests; t; t = t->next)
				if (test_enabled(argc, argv, f, v, t))
					test_count++;

			if (old_tests != test_count)
				case_count++;
		}
	}

	results = mmap(NULL, sizeof(*results), PROT_READ | PROT_WRITE,
		       MAP_SHARED | MAP_ANONYMOUS, -1, 0);

	ksft_print_header();
	ksft_set_plan(test_count);
	ksft_print_msg("Starting %u tests from %u test cases.\n",
	       test_count, case_count);
	for (f = __fixture_list; f; f = f->next) {
		for (v = f->variant ?: &no_variant; v; v = v->next) {
			for (t = f->tests; t; t = t->next) {
				if (!test_enabled(argc, argv, f, v, t))
					continue;
				count++;
				t->results = results;
				__run_test(f, v, t);
				t->results = NULL;
				if (__test_passed(t))
					pass_count++;
				else
					ret = 1;
			}
		}
	}
	munmap(results, sizeof(*results));

	ksft_print_msg("%s: %u / %u tests passed.\n", ret ? "FAILED" : "PASSED",
			pass_count, count);
	ksft_exit(ret == 0);

	/* unreachable */
	return KSFT_FAIL;
}

static void __attribute__((constructor)) __constructor_order_first(void)
{
	if (!__constructor_order)
		__constructor_order = _CONSTRUCTOR_ORDER_FORWARD;
}

#endif  /* __KSELFTEST_HARNESS_H */<|MERGE_RESOLUTION|>--- conflicted
+++ resolved
@@ -66,8 +66,6 @@
 #include <sys/wait.h>
 #include <unistd.h>
 #include <setjmp.h>
-#include <syscall.h>
-#include <linux/sched.h>
 
 #include "kselftest.h"
 
@@ -81,17 +79,6 @@
 #ifndef TH_LOG_ENABLED
 #  define TH_LOG_ENABLED 1
 #endif
-
-/* Wait for the child process to end but without sharing memory mapping. */
-static inline pid_t clone3_vfork(void)
-{
-	struct clone_args args = {
-		.flags = CLONE_VFORK,
-		.exit_signal = SIGCHLD,
-	};
-
-	return syscall(__NR_clone3, &args, sizeof(args));
-}
 
 /**
  * TH_LOG()
@@ -437,11 +424,7 @@
 		} \
 		if (setjmp(_metadata->env) == 0) { \
 			/* _metadata and potentially self are shared with all forks. */ \
-<<<<<<< HEAD
-			child = clone3_vfork(); \
-=======
 			child = fork(); \
->>>>>>> 0c383648
 			if (child == 0) { \
 				fixture_name##_setup(_metadata, self, variant->data); \
 				/* Let setup failure terminate early. */ \
@@ -1236,14 +1219,9 @@
 		struct __test_metadata *t)
 {
 	struct __test_xfail *xfail;
-<<<<<<< HEAD
-	char *test_name;
-	const char *diagnostic;
-=======
 	char test_name[1024];
 	const char *diagnostic;
 	int child;
->>>>>>> 0c383648
 
 	/* reset test struct */
 	t->exit_code = KSFT_PASS;
@@ -1253,17 +1231,8 @@
 	memset(t->env, 0, sizeof(t->env));
 	memset(t->results->reason, 0, sizeof(t->results->reason));
 
-<<<<<<< HEAD
-	if (asprintf(&test_name, "%s%s%s.%s", f->name,
-		variant->name[0] ? "." : "", variant->name, t->name) == -1) {
-		ksft_print_msg("ERROR ALLOCATING MEMORY\n");
-		t->exit_code = KSFT_FAIL;
-		_exit(t->exit_code);
-	}
-=======
 	snprintf(test_name, sizeof(test_name), "%s%s%s.%s",
 		 f->name, variant->name[0] ? "." : "", variant->name, t->name);
->>>>>>> 0c383648
 
 	ksft_print_msg(" RUN           %s ...\n", test_name);
 
@@ -1271,19 +1240,11 @@
 	fflush(stdout);
 	fflush(stderr);
 
-<<<<<<< HEAD
-	t->pid = clone3_vfork();
-	if (t->pid < 0) {
-		ksft_print_msg("ERROR SPAWNING TEST CHILD\n");
-		t->exit_code = KSFT_FAIL;
-	} else if (t->pid == 0) {
-=======
 	child = fork();
 	if (child < 0) {
 		ksft_print_msg("ERROR SPAWNING TEST CHILD\n");
 		t->exit_code = KSFT_FAIL;
 	} else if (child == 0) {
->>>>>>> 0c383648
 		setpgrp();
 		t->fn(t, variant);
 		_exit(t->exit_code);
@@ -1310,10 +1271,6 @@
 
 	ksft_test_result_code(t->exit_code, test_name,
 			      diagnostic ? "%s" : NULL, diagnostic);
-<<<<<<< HEAD
-	free(test_name);
-=======
->>>>>>> 0c383648
 }
 
 static int test_harness_run(int argc, char **argv)
