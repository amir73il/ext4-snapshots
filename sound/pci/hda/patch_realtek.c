--- conflicted
+++ resolved
@@ -5483,10 +5483,7 @@
 	ALC700_FIXUP_INTEL_REFERENCE,
 	ALC274_FIXUP_DELL_BIND_DACS,
 	ALC274_FIXUP_DELL_AIO_LINEOUT_VERB,
-<<<<<<< HEAD
-=======
 	ALC298_FIXUP_TPT470_DOCK,
->>>>>>> 661e50bc
 };
 
 static const struct hda_fixup alc269_fixups[] = {
@@ -6316,15 +6313,12 @@
 		.chained = true,
 		.chain_id = ALC274_FIXUP_DELL_BIND_DACS
 	},
-<<<<<<< HEAD
-=======
 	[ALC298_FIXUP_TPT470_DOCK] = {
 		.type = HDA_FIXUP_FUNC,
 		.v.func = alc_fixup_tpt470_dock,
 		.chained = true,
 		.chain_id = ALC293_FIXUP_LENOVO_SPK_NOISE
 	},
->>>>>>> 661e50bc
 };
 
 static const struct snd_pci_quirk alc269_fixup_tbl[] = {
@@ -6375,11 +6369,8 @@
 	SND_PCI_QUIRK(0x1028, 0x075d, "Dell AIO", ALC298_FIXUP_SPK_VOLUME),
 	SND_PCI_QUIRK(0x1028, 0x0798, "Dell Inspiron 17 7000 Gaming", ALC256_FIXUP_DELL_INSPIRON_7559_SUBWOOFER),
 	SND_PCI_QUIRK(0x1028, 0x082a, "Dell XPS 13 9360", ALC256_FIXUP_DELL_XPS_13_HEADPHONE_NOISE),
-<<<<<<< HEAD
-=======
 	SND_PCI_QUIRK(0x1028, 0x084b, "Dell", ALC274_FIXUP_DELL_AIO_LINEOUT_VERB),
 	SND_PCI_QUIRK(0x1028, 0x084e, "Dell", ALC274_FIXUP_DELL_AIO_LINEOUT_VERB),
->>>>>>> 661e50bc
 	SND_PCI_QUIRK(0x1028, 0x164a, "Dell", ALC293_FIXUP_DELL1_MIC_NO_PRESENCE),
 	SND_PCI_QUIRK(0x1028, 0x164b, "Dell", ALC293_FIXUP_DELL1_MIC_NO_PRESENCE),
 	SND_PCI_QUIRK(0x103c, 0x1586, "HP", ALC269_FIXUP_HP_MUTE_LED_MIC2),
