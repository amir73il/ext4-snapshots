--- conflicted
+++ resolved
@@ -372,17 +372,12 @@
 	spinlock_t		lock;
 	int                     all_unreclaimable; /* All pages pinned */
 #if defined CONFIG_COMPACTION || defined CONFIG_CMA
-<<<<<<< HEAD
-	/* pfn where the last incremental compaction isolated free pages */
-	unsigned long		compact_cached_free_pfn;
-=======
 	/* Set to true when the PG_migrate_skip bits should be cleared */
 	bool			compact_blockskip_flush;
 
 	/* pfns where compaction scanners should start */
 	unsigned long		compact_cached_free_pfn;
 	unsigned long		compact_cached_migrate_pfn;
->>>>>>> 4a8e43fe
 #endif
 #ifdef CONFIG_MEMORY_HOTPLUG
 	/* see spanned/present_pages for more description */
