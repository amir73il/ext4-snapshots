--- conflicted
+++ resolved
@@ -786,11 +786,8 @@
 {
 	struct task_struct *sleeper;
 
-<<<<<<< HEAD
-=======
 	sleeper = get_task_struct(q->sleeper);
 
->>>>>>> 8e0eb2fb
 	/* see SEM_BARRIER_2 for purpose/pairing */
 	smp_store_release(&q->status, error);
 
