/*
 * POSIX message queues filesystem for Linux.
 *
 * Copyright (C) 2003,2004  Krzysztof Benedyczak    (golbi@mat.uni.torun.pl)
 *                          Michal Wronski          (michal.wronski@gmail.com)
 *
 * Spinlocks:               Mohamed Abbas           (abbas.mohamed@intel.com)
 * Lockless receive & send, fd based notify:
 *			    Manfred Spraul	    (manfred@colorfullife.com)
 *
 * Audit:                   George Wilson           (ltcgcw@us.ibm.com)
 *
 * This file is released under the GPL.
 */

#include <linux/capability.h>
#include <linux/init.h>
#include <linux/pagemap.h>
#include <linux/file.h>
#include <linux/mount.h>
#include <linux/namei.h>
#include <linux/sysctl.h>
#include <linux/poll.h>
#include <linux/mqueue.h>
#include <linux/msg.h>
#include <linux/skbuff.h>
#include <linux/vmalloc.h>
#include <linux/netlink.h>
#include <linux/syscalls.h>
#include <linux/audit.h>
#include <linux/signal.h>
#include <linux/mutex.h>
#include <linux/nsproxy.h>
#include <linux/pid.h>
#include <linux/ipc_namespace.h>
#include <linux/user_namespace.h>
#include <linux/slab.h>
#include <linux/sched/wake_q.h>
#include <linux/sched/signal.h>
#include <linux/sched/user.h>

#include <net/sock.h>
#include "util.h"

#define MQUEUE_MAGIC	0x19800202
#define DIRENT_SIZE	20
#define FILENT_SIZE	80

#define SEND		0
#define RECV		1

#define STATE_NONE	0
#define STATE_READY	1

struct posix_msg_tree_node {
	struct rb_node		rb_node;
	struct list_head	msg_list;
	int			priority;
};

struct ext_wait_queue {		/* queue of sleeping tasks */
	struct task_struct *task;
	struct list_head list;
	struct msg_msg *msg;	/* ptr of loaded message */
	int state;		/* one of STATE_* values */
};

struct mqueue_inode_info {
	spinlock_t lock;
	struct inode vfs_inode;
	wait_queue_head_t wait_q;

	struct rb_root msg_tree;
	struct posix_msg_tree_node *node_cache;
	struct mq_attr attr;

	struct sigevent notify;
	struct pid *notify_owner;
	struct user_namespace *notify_user_ns;
	struct user_struct *user;	/* user who created, for accounting */
	struct sock *notify_sock;
	struct sk_buff *notify_cookie;

	/* for tasks waiting for free space and messages, respectively */
	struct ext_wait_queue e_wait_q[2];

	unsigned long qsize; /* size of queue in memory (sum of all msgs) */
};

static const struct inode_operations mqueue_dir_inode_operations;
static const struct file_operations mqueue_file_operations;
static const struct super_operations mqueue_super_ops;
static void remove_notification(struct mqueue_inode_info *info);

static struct kmem_cache *mqueue_inode_cachep;

static struct ctl_table_header *mq_sysctl_table;

static inline struct mqueue_inode_info *MQUEUE_I(struct inode *inode)
{
	return container_of(inode, struct mqueue_inode_info, vfs_inode);
}

/*
 * This routine should be called with the mq_lock held.
 */
static inline struct ipc_namespace *__get_ns_from_inode(struct inode *inode)
{
	return get_ipc_ns(inode->i_sb->s_fs_info);
}

static struct ipc_namespace *get_ns_from_inode(struct inode *inode)
{
	struct ipc_namespace *ns;

	spin_lock(&mq_lock);
	ns = __get_ns_from_inode(inode);
	spin_unlock(&mq_lock);
	return ns;
}

/* Auxiliary functions to manipulate messages' list */
static int msg_insert(struct msg_msg *msg, struct mqueue_inode_info *info)
{
	struct rb_node **p, *parent = NULL;
	struct posix_msg_tree_node *leaf;

	p = &info->msg_tree.rb_node;
	while (*p) {
		parent = *p;
		leaf = rb_entry(parent, struct posix_msg_tree_node, rb_node);

		if (likely(leaf->priority == msg->m_type))
			goto insert_msg;
		else if (msg->m_type < leaf->priority)
			p = &(*p)->rb_left;
		else
			p = &(*p)->rb_right;
	}
	if (info->node_cache) {
		leaf = info->node_cache;
		info->node_cache = NULL;
	} else {
		leaf = kmalloc(sizeof(*leaf), GFP_ATOMIC);
		if (!leaf)
			return -ENOMEM;
		INIT_LIST_HEAD(&leaf->msg_list);
	}
	leaf->priority = msg->m_type;
	rb_link_node(&leaf->rb_node, parent, p);
	rb_insert_color(&leaf->rb_node, &info->msg_tree);
insert_msg:
	info->attr.mq_curmsgs++;
	info->qsize += msg->m_ts;
	list_add_tail(&msg->m_list, &leaf->msg_list);
	return 0;
}

static inline struct msg_msg *msg_get(struct mqueue_inode_info *info)
{
	struct rb_node **p, *parent = NULL;
	struct posix_msg_tree_node *leaf;
	struct msg_msg *msg;

try_again:
	p = &info->msg_tree.rb_node;
	while (*p) {
		parent = *p;
		/*
		 * During insert, low priorities go to the left and high to the
		 * right.  On receive, we want the highest priorities first, so
		 * walk all the way to the right.
		 */
		p = &(*p)->rb_right;
	}
	if (!parent) {
		if (info->attr.mq_curmsgs) {
			pr_warn_once("Inconsistency in POSIX message queue, "
				     "no tree element, but supposedly messages "
				     "should exist!\n");
			info->attr.mq_curmsgs = 0;
		}
		return NULL;
	}
	leaf = rb_entry(parent, struct posix_msg_tree_node, rb_node);
	if (unlikely(list_empty(&leaf->msg_list))) {
		pr_warn_once("Inconsistency in POSIX message queue, "
			     "empty leaf node but we haven't implemented "
			     "lazy leaf delete!\n");
		rb_erase(&leaf->rb_node, &info->msg_tree);
		if (info->node_cache) {
			kfree(leaf);
		} else {
			info->node_cache = leaf;
		}
		goto try_again;
	} else {
		msg = list_first_entry(&leaf->msg_list,
				       struct msg_msg, m_list);
		list_del(&msg->m_list);
		if (list_empty(&leaf->msg_list)) {
			rb_erase(&leaf->rb_node, &info->msg_tree);
			if (info->node_cache) {
				kfree(leaf);
			} else {
				info->node_cache = leaf;
			}
		}
	}
	info->attr.mq_curmsgs--;
	info->qsize -= msg->m_ts;
	return msg;
}

static struct inode *mqueue_get_inode(struct super_block *sb,
		struct ipc_namespace *ipc_ns, umode_t mode,
		struct mq_attr *attr)
{
	struct user_struct *u = current_user();
	struct inode *inode;
	int ret = -ENOMEM;

	inode = new_inode(sb);
	if (!inode)
		goto err;

	inode->i_ino = get_next_ino();
	inode->i_mode = mode;
	inode->i_uid = current_fsuid();
	inode->i_gid = current_fsgid();
	inode->i_mtime = inode->i_ctime = inode->i_atime = current_time(inode);

	if (S_ISREG(mode)) {
		struct mqueue_inode_info *info;
		unsigned long mq_bytes, mq_treesize;

		inode->i_fop = &mqueue_file_operations;
		inode->i_size = FILENT_SIZE;
		/* mqueue specific info */
		info = MQUEUE_I(inode);
		spin_lock_init(&info->lock);
		init_waitqueue_head(&info->wait_q);
		INIT_LIST_HEAD(&info->e_wait_q[0].list);
		INIT_LIST_HEAD(&info->e_wait_q[1].list);
		info->notify_owner = NULL;
		info->notify_user_ns = NULL;
		info->qsize = 0;
		info->user = NULL;	/* set when all is ok */
		info->msg_tree = RB_ROOT;
		info->node_cache = NULL;
		memset(&info->attr, 0, sizeof(info->attr));
		info->attr.mq_maxmsg = min(ipc_ns->mq_msg_max,
					   ipc_ns->mq_msg_default);
		info->attr.mq_msgsize = min(ipc_ns->mq_msgsize_max,
					    ipc_ns->mq_msgsize_default);
		if (attr) {
			info->attr.mq_maxmsg = attr->mq_maxmsg;
			info->attr.mq_msgsize = attr->mq_msgsize;
		}
		/*
		 * We used to allocate a static array of pointers and account
		 * the size of that array as well as one msg_msg struct per
		 * possible message into the queue size. That's no longer
		 * accurate as the queue is now an rbtree and will grow and
		 * shrink depending on usage patterns.  We can, however, still
		 * account one msg_msg struct per message, but the nodes are
		 * allocated depending on priority usage, and most programs
		 * only use one, or a handful, of priorities.  However, since
		 * this is pinned memory, we need to assume worst case, so
		 * that means the min(mq_maxmsg, max_priorities) * struct
		 * posix_msg_tree_node.
		 */
		mq_treesize = info->attr.mq_maxmsg * sizeof(struct msg_msg) +
			min_t(unsigned int, info->attr.mq_maxmsg, MQ_PRIO_MAX) *
			sizeof(struct posix_msg_tree_node);

		mq_bytes = mq_treesize + (info->attr.mq_maxmsg *
					  info->attr.mq_msgsize);

		spin_lock(&mq_lock);
		if (u->mq_bytes + mq_bytes < u->mq_bytes ||
		    u->mq_bytes + mq_bytes > rlimit(RLIMIT_MSGQUEUE)) {
			spin_unlock(&mq_lock);
			/* mqueue_evict_inode() releases info->messages */
			ret = -EMFILE;
			goto out_inode;
		}
		u->mq_bytes += mq_bytes;
		spin_unlock(&mq_lock);

		/* all is ok */
		info->user = get_uid(u);
	} else if (S_ISDIR(mode)) {
		inc_nlink(inode);
		/* Some things misbehave if size == 0 on a directory */
		inode->i_size = 2 * DIRENT_SIZE;
		inode->i_op = &mqueue_dir_inode_operations;
		inode->i_fop = &simple_dir_operations;
	}

	return inode;
out_inode:
	iput(inode);
err:
	return ERR_PTR(ret);
}

static int mqueue_fill_super(struct super_block *sb, void *data, int silent)
{
	struct inode *inode;
	struct ipc_namespace *ns = sb->s_fs_info;

	sb->s_iflags |= SB_I_NOEXEC | SB_I_NODEV;
	sb->s_blocksize = PAGE_SIZE;
	sb->s_blocksize_bits = PAGE_SHIFT;
	sb->s_magic = MQUEUE_MAGIC;
	sb->s_op = &mqueue_super_ops;

	inode = mqueue_get_inode(sb, ns, S_IFDIR | S_ISVTX | S_IRWXUGO, NULL);
	if (IS_ERR(inode))
		return PTR_ERR(inode);

	sb->s_root = d_make_root(inode);
	if (!sb->s_root)
		return -ENOMEM;
	return 0;
}

static struct dentry *mqueue_mount(struct file_system_type *fs_type,
			 int flags, const char *dev_name,
			 void *data)
{
	struct ipc_namespace *ns;
	if (flags & MS_KERNMOUNT) {
		ns = data;
		data = NULL;
	} else {
		ns = current->nsproxy->ipc_ns;
	}
	return mount_ns(fs_type, flags, data, ns, ns->user_ns, mqueue_fill_super);
}

static void init_once(void *foo)
{
	struct mqueue_inode_info *p = (struct mqueue_inode_info *) foo;

	inode_init_once(&p->vfs_inode);
}

static struct inode *mqueue_alloc_inode(struct super_block *sb)
{
	struct mqueue_inode_info *ei;

	ei = kmem_cache_alloc(mqueue_inode_cachep, GFP_KERNEL);
	if (!ei)
		return NULL;
	return &ei->vfs_inode;
}

static void mqueue_i_callback(struct rcu_head *head)
{
	struct inode *inode = container_of(head, struct inode, i_rcu);
	kmem_cache_free(mqueue_inode_cachep, MQUEUE_I(inode));
}

static void mqueue_destroy_inode(struct inode *inode)
{
	call_rcu(&inode->i_rcu, mqueue_i_callback);
}

static void mqueue_evict_inode(struct inode *inode)
{
	struct mqueue_inode_info *info;
	struct user_struct *user;
	unsigned long mq_bytes, mq_treesize;
	struct ipc_namespace *ipc_ns;
	struct msg_msg *msg;

	clear_inode(inode);

	if (S_ISDIR(inode->i_mode))
		return;

	ipc_ns = get_ns_from_inode(inode);
	info = MQUEUE_I(inode);
	spin_lock(&info->lock);
	while ((msg = msg_get(info)) != NULL)
		free_msg(msg);
	kfree(info->node_cache);
	spin_unlock(&info->lock);

	/* Total amount of bytes accounted for the mqueue */
	mq_treesize = info->attr.mq_maxmsg * sizeof(struct msg_msg) +
		min_t(unsigned int, info->attr.mq_maxmsg, MQ_PRIO_MAX) *
		sizeof(struct posix_msg_tree_node);

	mq_bytes = mq_treesize + (info->attr.mq_maxmsg *
				  info->attr.mq_msgsize);

	user = info->user;
	if (user) {
		spin_lock(&mq_lock);
		user->mq_bytes -= mq_bytes;
		/*
		 * get_ns_from_inode() ensures that the
		 * (ipc_ns = sb->s_fs_info) is either a valid ipc_ns
		 * to which we now hold a reference, or it is NULL.
		 * We can't put it here under mq_lock, though.
		 */
		if (ipc_ns)
			ipc_ns->mq_queues_count--;
		spin_unlock(&mq_lock);
		free_uid(user);
	}
	if (ipc_ns)
		put_ipc_ns(ipc_ns);
}

static int mqueue_create(struct inode *dir, struct dentry *dentry,
				umode_t mode, bool excl)
{
	struct inode *inode;
	struct mq_attr *attr = dentry->d_fsdata;
	int error;
	struct ipc_namespace *ipc_ns;

	spin_lock(&mq_lock);
	ipc_ns = __get_ns_from_inode(dir);
	if (!ipc_ns) {
		error = -EACCES;
		goto out_unlock;
	}

	if (ipc_ns->mq_queues_count >= ipc_ns->mq_queues_max &&
	    !capable(CAP_SYS_RESOURCE)) {
		error = -ENOSPC;
		goto out_unlock;
	}
	ipc_ns->mq_queues_count++;
	spin_unlock(&mq_lock);

	inode = mqueue_get_inode(dir->i_sb, ipc_ns, mode, attr);
	if (IS_ERR(inode)) {
		error = PTR_ERR(inode);
		spin_lock(&mq_lock);
		ipc_ns->mq_queues_count--;
		goto out_unlock;
	}

	put_ipc_ns(ipc_ns);
	dir->i_size += DIRENT_SIZE;
	dir->i_ctime = dir->i_mtime = dir->i_atime = current_time(dir);

	d_instantiate(dentry, inode);
	dget(dentry);
	return 0;
out_unlock:
	spin_unlock(&mq_lock);
	if (ipc_ns)
		put_ipc_ns(ipc_ns);
	return error;
}

static int mqueue_unlink(struct inode *dir, struct dentry *dentry)
{
	struct inode *inode = d_inode(dentry);

	dir->i_ctime = dir->i_mtime = dir->i_atime = current_time(dir);
	dir->i_size -= DIRENT_SIZE;
	drop_nlink(inode);
	dput(dentry);
	return 0;
}

/*
*	This is routine for system read from queue file.
*	To avoid mess with doing here some sort of mq_receive we allow
*	to read only queue size & notification info (the only values
*	that are interesting from user point of view and aren't accessible
*	through std routines)
*/
static ssize_t mqueue_read_file(struct file *filp, char __user *u_data,
				size_t count, loff_t *off)
{
	struct mqueue_inode_info *info = MQUEUE_I(file_inode(filp));
	char buffer[FILENT_SIZE];
	ssize_t ret;

	spin_lock(&info->lock);
	snprintf(buffer, sizeof(buffer),
			"QSIZE:%-10lu NOTIFY:%-5d SIGNO:%-5d NOTIFY_PID:%-6d\n",
			info->qsize,
			info->notify_owner ? info->notify.sigev_notify : 0,
			(info->notify_owner &&
			 info->notify.sigev_notify == SIGEV_SIGNAL) ?
				info->notify.sigev_signo : 0,
			pid_vnr(info->notify_owner));
	spin_unlock(&info->lock);
	buffer[sizeof(buffer)-1] = '\0';

	ret = simple_read_from_buffer(u_data, count, off, buffer,
				strlen(buffer));
	if (ret <= 0)
		return ret;

	file_inode(filp)->i_atime = file_inode(filp)->i_ctime = current_time(file_inode(filp));
	return ret;
}

static int mqueue_flush_file(struct file *filp, fl_owner_t id)
{
	struct mqueue_inode_info *info = MQUEUE_I(file_inode(filp));

	spin_lock(&info->lock);
	if (task_tgid(current) == info->notify_owner)
		remove_notification(info);

	spin_unlock(&info->lock);
	return 0;
}

static unsigned int mqueue_poll_file(struct file *filp, struct poll_table_struct *poll_tab)
{
	struct mqueue_inode_info *info = MQUEUE_I(file_inode(filp));
	int retval = 0;

	poll_wait(filp, &info->wait_q, poll_tab);

	spin_lock(&info->lock);
	if (info->attr.mq_curmsgs)
		retval = POLLIN | POLLRDNORM;

	if (info->attr.mq_curmsgs < info->attr.mq_maxmsg)
		retval |= POLLOUT | POLLWRNORM;
	spin_unlock(&info->lock);

	return retval;
}

/* Adds current to info->e_wait_q[sr] before element with smaller prio */
static void wq_add(struct mqueue_inode_info *info, int sr,
			struct ext_wait_queue *ewp)
{
	struct ext_wait_queue *walk;

	ewp->task = current;

	list_for_each_entry(walk, &info->e_wait_q[sr].list, list) {
		if (walk->task->static_prio <= current->static_prio) {
			list_add_tail(&ewp->list, &walk->list);
			return;
		}
	}
	list_add_tail(&ewp->list, &info->e_wait_q[sr].list);
}

/*
 * Puts current task to sleep. Caller must hold queue lock. After return
 * lock isn't held.
 * sr: SEND or RECV
 */
static int wq_sleep(struct mqueue_inode_info *info, int sr,
		    ktime_t *timeout, struct ext_wait_queue *ewp)
	__releases(&info->lock)
{
	int retval;
	signed long time;

	wq_add(info, sr, ewp);

	for (;;) {
		__set_current_state(TASK_INTERRUPTIBLE);

		spin_unlock(&info->lock);
		time = schedule_hrtimeout_range_clock(timeout, 0,
			HRTIMER_MODE_ABS, CLOCK_REALTIME);

		if (ewp->state == STATE_READY) {
			retval = 0;
			goto out;
		}
		spin_lock(&info->lock);
		if (ewp->state == STATE_READY) {
			retval = 0;
			goto out_unlock;
		}
		if (signal_pending(current)) {
			retval = -ERESTARTSYS;
			break;
		}
		if (time == 0) {
			retval = -ETIMEDOUT;
			break;
		}
	}
	list_del(&ewp->list);
out_unlock:
	spin_unlock(&info->lock);
out:
	return retval;
}

/*
 * Returns waiting task that should be serviced first or NULL if none exists
 */
static struct ext_wait_queue *wq_get_first_waiter(
		struct mqueue_inode_info *info, int sr)
{
	struct list_head *ptr;

	ptr = info->e_wait_q[sr].list.prev;
	if (ptr == &info->e_wait_q[sr].list)
		return NULL;
	return list_entry(ptr, struct ext_wait_queue, list);
}


static inline void set_cookie(struct sk_buff *skb, char code)
{
	((char *)skb->data)[NOTIFY_COOKIE_LEN-1] = code;
}

/*
 * The next function is only to split too long sys_mq_timedsend
 */
static void __do_notify(struct mqueue_inode_info *info)
{
	/* notification
	 * invoked when there is registered process and there isn't process
	 * waiting synchronously for message AND state of queue changed from
	 * empty to not empty. Here we are sure that no one is waiting
	 * synchronously. */
	if (info->notify_owner &&
	    info->attr.mq_curmsgs == 1) {
		struct siginfo sig_i;
		switch (info->notify.sigev_notify) {
		case SIGEV_NONE:
			break;
		case SIGEV_SIGNAL:
			/* sends signal */

			sig_i.si_signo = info->notify.sigev_signo;
			sig_i.si_errno = 0;
			sig_i.si_code = SI_MESGQ;
			sig_i.si_value = info->notify.sigev_value;
			/* map current pid/uid into info->owner's namespaces */
			rcu_read_lock();
			sig_i.si_pid = task_tgid_nr_ns(current,
						ns_of_pid(info->notify_owner));
			sig_i.si_uid = from_kuid_munged(info->notify_user_ns, current_uid());
			rcu_read_unlock();

			kill_pid_info(info->notify.sigev_signo,
				      &sig_i, info->notify_owner);
			break;
		case SIGEV_THREAD:
			set_cookie(info->notify_cookie, NOTIFY_WOKENUP);
			netlink_sendskb(info->notify_sock, info->notify_cookie);
			break;
		}
		/* after notification unregisters process */
		put_pid(info->notify_owner);
		put_user_ns(info->notify_user_ns);
		info->notify_owner = NULL;
		info->notify_user_ns = NULL;
	}
	wake_up(&info->wait_q);
}

static int prepare_timeout(const struct timespec __user *u_abs_timeout,
<<<<<<< HEAD
			   struct timespec *ts)
=======
			   struct timespec64 *ts)
>>>>>>> bb176f67
{
	if (get_timespec64(ts, u_abs_timeout))
		return -EFAULT;
	if (!timespec64_valid(ts))
		return -EINVAL;
	return 0;
}

static void remove_notification(struct mqueue_inode_info *info)
{
	if (info->notify_owner != NULL &&
	    info->notify.sigev_notify == SIGEV_THREAD) {
		set_cookie(info->notify_cookie, NOTIFY_REMOVED);
		netlink_sendskb(info->notify_sock, info->notify_cookie);
	}
	put_pid(info->notify_owner);
	put_user_ns(info->notify_user_ns);
	info->notify_owner = NULL;
	info->notify_user_ns = NULL;
}

static int mq_attr_ok(struct ipc_namespace *ipc_ns, struct mq_attr *attr)
{
	int mq_treesize;
	unsigned long total_size;

	if (attr->mq_maxmsg <= 0 || attr->mq_msgsize <= 0)
		return -EINVAL;
	if (capable(CAP_SYS_RESOURCE)) {
		if (attr->mq_maxmsg > HARD_MSGMAX ||
		    attr->mq_msgsize > HARD_MSGSIZEMAX)
			return -EINVAL;
	} else {
		if (attr->mq_maxmsg > ipc_ns->mq_msg_max ||
				attr->mq_msgsize > ipc_ns->mq_msgsize_max)
			return -EINVAL;
	}
	/* check for overflow */
	if (attr->mq_msgsize > ULONG_MAX/attr->mq_maxmsg)
		return -EOVERFLOW;
	mq_treesize = attr->mq_maxmsg * sizeof(struct msg_msg) +
		min_t(unsigned int, attr->mq_maxmsg, MQ_PRIO_MAX) *
		sizeof(struct posix_msg_tree_node);
	total_size = attr->mq_maxmsg * attr->mq_msgsize;
	if (total_size + mq_treesize < total_size)
		return -EOVERFLOW;
	return 0;
}

/*
 * Invoked when creating a new queue via sys_mq_open
 */
static struct file *do_create(struct ipc_namespace *ipc_ns, struct inode *dir,
			struct path *path, int oflag, umode_t mode,
			struct mq_attr *attr)
{
	const struct cred *cred = current_cred();
	int ret;

	if (attr) {
		ret = mq_attr_ok(ipc_ns, attr);
		if (ret)
			return ERR_PTR(ret);
		/* store for use during create */
		path->dentry->d_fsdata = attr;
	} else {
		struct mq_attr def_attr;

		def_attr.mq_maxmsg = min(ipc_ns->mq_msg_max,
					 ipc_ns->mq_msg_default);
		def_attr.mq_msgsize = min(ipc_ns->mq_msgsize_max,
					  ipc_ns->mq_msgsize_default);
		ret = mq_attr_ok(ipc_ns, &def_attr);
		if (ret)
			return ERR_PTR(ret);
	}

	mode &= ~current_umask();
	ret = vfs_create(dir, path->dentry, mode, true);
	path->dentry->d_fsdata = NULL;
	if (ret)
		return ERR_PTR(ret);
	return dentry_open(path, oflag, cred);
}

/* Opens existing queue */
static struct file *do_open(struct path *path, int oflag)
{
	static const int oflag2acc[O_ACCMODE] = { MAY_READ, MAY_WRITE,
						  MAY_READ | MAY_WRITE };
	int acc;
	if ((oflag & O_ACCMODE) == (O_RDWR | O_WRONLY))
		return ERR_PTR(-EINVAL);
	acc = oflag2acc[oflag & O_ACCMODE];
	if (inode_permission(d_inode(path->dentry), acc))
		return ERR_PTR(-EACCES);
	return dentry_open(path, oflag, current_cred());
}

static int do_mq_open(const char __user *u_name, int oflag, umode_t mode,
		      struct mq_attr *attr)
{
	struct path path;
	struct file *filp;
	struct filename *name;
	int fd, error;
	struct ipc_namespace *ipc_ns = current->nsproxy->ipc_ns;
	struct vfsmount *mnt = ipc_ns->mq_mnt;
	struct dentry *root = mnt->mnt_root;
	int ro;

	audit_mq_open(oflag, mode, attr);

	if (IS_ERR(name = getname(u_name)))
		return PTR_ERR(name);

	fd = get_unused_fd_flags(O_CLOEXEC);
	if (fd < 0)
		goto out_putname;

	ro = mnt_want_write(mnt);	/* we'll drop it in any case */
	error = 0;
	inode_lock(d_inode(root));
	path.dentry = lookup_one_len(name->name, root, strlen(name->name));
	if (IS_ERR(path.dentry)) {
		error = PTR_ERR(path.dentry);
		goto out_putfd;
	}
	path.mnt = mntget(mnt);

	if (oflag & O_CREAT) {
		if (d_really_is_positive(path.dentry)) {	/* entry already exists */
			audit_inode(name, path.dentry, 0);
			if (oflag & O_EXCL) {
				error = -EEXIST;
				goto out;
			}
			filp = do_open(&path, oflag);
		} else {
			if (ro) {
				error = ro;
				goto out;
			}
			audit_inode_parent_hidden(name, root);
			filp = do_create(ipc_ns, d_inode(root), &path,
					 oflag, mode, attr);
		}
	} else {
		if (d_really_is_negative(path.dentry)) {
			error = -ENOENT;
			goto out;
		}
		audit_inode(name, path.dentry, 0);
		filp = do_open(&path, oflag);
	}

	if (!IS_ERR(filp))
		fd_install(fd, filp);
	else
		error = PTR_ERR(filp);
out:
	path_put(&path);
out_putfd:
	if (error) {
		put_unused_fd(fd);
		fd = error;
	}
	inode_unlock(d_inode(root));
	if (!ro)
		mnt_drop_write(mnt);
out_putname:
	putname(name);
	return fd;
}

SYSCALL_DEFINE4(mq_open, const char __user *, u_name, int, oflag, umode_t, mode,
		struct mq_attr __user *, u_attr)
{
	struct mq_attr attr;
	if (u_attr && copy_from_user(&attr, u_attr, sizeof(struct mq_attr)))
		return -EFAULT;

	return do_mq_open(u_name, oflag, mode, u_attr ? &attr : NULL);
}

SYSCALL_DEFINE1(mq_unlink, const char __user *, u_name)
{
	int err;
	struct filename *name;
	struct dentry *dentry;
	struct inode *inode = NULL;
	struct ipc_namespace *ipc_ns = current->nsproxy->ipc_ns;
	struct vfsmount *mnt = ipc_ns->mq_mnt;

	name = getname(u_name);
	if (IS_ERR(name))
		return PTR_ERR(name);

	audit_inode_parent_hidden(name, mnt->mnt_root);
	err = mnt_want_write(mnt);
	if (err)
		goto out_name;
	inode_lock_nested(d_inode(mnt->mnt_root), I_MUTEX_PARENT);
	dentry = lookup_one_len(name->name, mnt->mnt_root,
				strlen(name->name));
	if (IS_ERR(dentry)) {
		err = PTR_ERR(dentry);
		goto out_unlock;
	}

	inode = d_inode(dentry);
	if (!inode) {
		err = -ENOENT;
	} else {
		ihold(inode);
		err = vfs_unlink(d_inode(dentry->d_parent), dentry, NULL);
	}
	dput(dentry);

out_unlock:
	inode_unlock(d_inode(mnt->mnt_root));
	if (inode)
		iput(inode);
	mnt_drop_write(mnt);
out_name:
	putname(name);

	return err;
}

/* Pipelined send and receive functions.
 *
 * If a receiver finds no waiting message, then it registers itself in the
 * list of waiting receivers. A sender checks that list before adding the new
 * message into the message array. If there is a waiting receiver, then it
 * bypasses the message array and directly hands the message over to the
 * receiver. The receiver accepts the message and returns without grabbing the
 * queue spinlock:
 *
 * - Set pointer to message.
 * - Queue the receiver task for later wakeup (without the info->lock).
 * - Update its state to STATE_READY. Now the receiver can continue.
 * - Wake up the process after the lock is dropped. Should the process wake up
 *   before this wakeup (due to a timeout or a signal) it will either see
 *   STATE_READY and continue or acquire the lock to check the state again.
 *
 * The same algorithm is used for senders.
 */

/* pipelined_send() - send a message directly to the task waiting in
 * sys_mq_timedreceive() (without inserting message into a queue).
 */
static inline void pipelined_send(struct wake_q_head *wake_q,
				  struct mqueue_inode_info *info,
				  struct msg_msg *message,
				  struct ext_wait_queue *receiver)
{
	receiver->msg = message;
	list_del(&receiver->list);
	wake_q_add(wake_q, receiver->task);
	/*
	 * Rely on the implicit cmpxchg barrier from wake_q_add such
	 * that we can ensure that updating receiver->state is the last
	 * write operation: As once set, the receiver can continue,
	 * and if we don't have the reference count from the wake_q,
	 * yet, at that point we can later have a use-after-free
	 * condition and bogus wakeup.
	 */
	receiver->state = STATE_READY;
}

/* pipelined_receive() - if there is task waiting in sys_mq_timedsend()
 * gets its message and put to the queue (we have one free place for sure). */
static inline void pipelined_receive(struct wake_q_head *wake_q,
				     struct mqueue_inode_info *info)
{
	struct ext_wait_queue *sender = wq_get_first_waiter(info, SEND);

	if (!sender) {
		/* for poll */
		wake_up_interruptible(&info->wait_q);
		return;
	}
	if (msg_insert(sender->msg, info))
		return;

	list_del(&sender->list);
	wake_q_add(wake_q, sender->task);
	sender->state = STATE_READY;
}

static int do_mq_timedsend(mqd_t mqdes, const char __user *u_msg_ptr,
		size_t msg_len, unsigned int msg_prio,
<<<<<<< HEAD
		struct timespec *ts)
=======
		struct timespec64 *ts)
>>>>>>> bb176f67
{
	struct fd f;
	struct inode *inode;
	struct ext_wait_queue wait;
	struct ext_wait_queue *receiver;
	struct msg_msg *msg_ptr;
	struct mqueue_inode_info *info;
	ktime_t expires, *timeout = NULL;
	struct posix_msg_tree_node *new_leaf = NULL;
	int ret = 0;
	DEFINE_WAKE_Q(wake_q);

	if (unlikely(msg_prio >= (unsigned long) MQ_PRIO_MAX))
		return -EINVAL;

	if (ts) {
<<<<<<< HEAD
		expires = timespec_to_ktime(*ts);
=======
		expires = timespec64_to_ktime(*ts);
>>>>>>> bb176f67
		timeout = &expires;
	}

	audit_mq_sendrecv(mqdes, msg_len, msg_prio, ts);

	f = fdget(mqdes);
	if (unlikely(!f.file)) {
		ret = -EBADF;
		goto out;
	}

	inode = file_inode(f.file);
	if (unlikely(f.file->f_op != &mqueue_file_operations)) {
		ret = -EBADF;
		goto out_fput;
	}
	info = MQUEUE_I(inode);
	audit_file(f.file);

	if (unlikely(!(f.file->f_mode & FMODE_WRITE))) {
		ret = -EBADF;
		goto out_fput;
	}

	if (unlikely(msg_len > info->attr.mq_msgsize)) {
		ret = -EMSGSIZE;
		goto out_fput;
	}

	/* First try to allocate memory, before doing anything with
	 * existing queues. */
	msg_ptr = load_msg(u_msg_ptr, msg_len);
	if (IS_ERR(msg_ptr)) {
		ret = PTR_ERR(msg_ptr);
		goto out_fput;
	}
	msg_ptr->m_ts = msg_len;
	msg_ptr->m_type = msg_prio;

	/*
	 * msg_insert really wants us to have a valid, spare node struct so
	 * it doesn't have to kmalloc a GFP_ATOMIC allocation, but it will
	 * fall back to that if necessary.
	 */
	if (!info->node_cache)
		new_leaf = kmalloc(sizeof(*new_leaf), GFP_KERNEL);

	spin_lock(&info->lock);

	if (!info->node_cache && new_leaf) {
		/* Save our speculative allocation into the cache */
		INIT_LIST_HEAD(&new_leaf->msg_list);
		info->node_cache = new_leaf;
		new_leaf = NULL;
	} else {
		kfree(new_leaf);
	}

	if (info->attr.mq_curmsgs == info->attr.mq_maxmsg) {
		if (f.file->f_flags & O_NONBLOCK) {
			ret = -EAGAIN;
		} else {
			wait.task = current;
			wait.msg = (void *) msg_ptr;
			wait.state = STATE_NONE;
			ret = wq_sleep(info, SEND, timeout, &wait);
			/*
			 * wq_sleep must be called with info->lock held, and
			 * returns with the lock released
			 */
			goto out_free;
		}
	} else {
		receiver = wq_get_first_waiter(info, RECV);
		if (receiver) {
			pipelined_send(&wake_q, info, msg_ptr, receiver);
		} else {
			/* adds message to the queue */
			ret = msg_insert(msg_ptr, info);
			if (ret)
				goto out_unlock;
			__do_notify(info);
		}
		inode->i_atime = inode->i_mtime = inode->i_ctime =
				current_time(inode);
	}
out_unlock:
	spin_unlock(&info->lock);
	wake_up_q(&wake_q);
out_free:
	if (ret)
		free_msg(msg_ptr);
out_fput:
	fdput(f);
out:
	return ret;
}

static int do_mq_timedreceive(mqd_t mqdes, char __user *u_msg_ptr,
		size_t msg_len, unsigned int __user *u_msg_prio,
<<<<<<< HEAD
		struct timespec *ts)
=======
		struct timespec64 *ts)
>>>>>>> bb176f67
{
	ssize_t ret;
	struct msg_msg *msg_ptr;
	struct fd f;
	struct inode *inode;
	struct mqueue_inode_info *info;
	struct ext_wait_queue wait;
	ktime_t expires, *timeout = NULL;
	struct posix_msg_tree_node *new_leaf = NULL;

	if (ts) {
<<<<<<< HEAD
		expires = timespec_to_ktime(*ts);
=======
		expires = timespec64_to_ktime(*ts);
>>>>>>> bb176f67
		timeout = &expires;
	}

	audit_mq_sendrecv(mqdes, msg_len, 0, ts);

	f = fdget(mqdes);
	if (unlikely(!f.file)) {
		ret = -EBADF;
		goto out;
	}

	inode = file_inode(f.file);
	if (unlikely(f.file->f_op != &mqueue_file_operations)) {
		ret = -EBADF;
		goto out_fput;
	}
	info = MQUEUE_I(inode);
	audit_file(f.file);

	if (unlikely(!(f.file->f_mode & FMODE_READ))) {
		ret = -EBADF;
		goto out_fput;
	}

	/* checks if buffer is big enough */
	if (unlikely(msg_len < info->attr.mq_msgsize)) {
		ret = -EMSGSIZE;
		goto out_fput;
	}

	/*
	 * msg_insert really wants us to have a valid, spare node struct so
	 * it doesn't have to kmalloc a GFP_ATOMIC allocation, but it will
	 * fall back to that if necessary.
	 */
	if (!info->node_cache)
		new_leaf = kmalloc(sizeof(*new_leaf), GFP_KERNEL);

	spin_lock(&info->lock);

	if (!info->node_cache && new_leaf) {
		/* Save our speculative allocation into the cache */
		INIT_LIST_HEAD(&new_leaf->msg_list);
		info->node_cache = new_leaf;
	} else {
		kfree(new_leaf);
	}

	if (info->attr.mq_curmsgs == 0) {
		if (f.file->f_flags & O_NONBLOCK) {
			spin_unlock(&info->lock);
			ret = -EAGAIN;
		} else {
			wait.task = current;
			wait.state = STATE_NONE;
			ret = wq_sleep(info, RECV, timeout, &wait);
			msg_ptr = wait.msg;
		}
	} else {
		DEFINE_WAKE_Q(wake_q);

		msg_ptr = msg_get(info);

		inode->i_atime = inode->i_mtime = inode->i_ctime =
				current_time(inode);

		/* There is now free space in queue. */
		pipelined_receive(&wake_q, info);
		spin_unlock(&info->lock);
		wake_up_q(&wake_q);
		ret = 0;
	}
	if (ret == 0) {
		ret = msg_ptr->m_ts;

		if ((u_msg_prio && put_user(msg_ptr->m_type, u_msg_prio)) ||
			store_msg(u_msg_ptr, msg_ptr, msg_ptr->m_ts)) {
			ret = -EFAULT;
		}
		free_msg(msg_ptr);
	}
out_fput:
	fdput(f);
out:
	return ret;
}

SYSCALL_DEFINE5(mq_timedsend, mqd_t, mqdes, const char __user *, u_msg_ptr,
		size_t, msg_len, unsigned int, msg_prio,
		const struct timespec __user *, u_abs_timeout)
{
<<<<<<< HEAD
	struct timespec ts, *p = NULL;
=======
	struct timespec64 ts, *p = NULL;
>>>>>>> bb176f67
	if (u_abs_timeout) {
		int res = prepare_timeout(u_abs_timeout, &ts);
		if (res)
			return res;
		p = &ts;
	}
	return do_mq_timedsend(mqdes, u_msg_ptr, msg_len, msg_prio, p);
}

SYSCALL_DEFINE5(mq_timedreceive, mqd_t, mqdes, char __user *, u_msg_ptr,
		size_t, msg_len, unsigned int __user *, u_msg_prio,
		const struct timespec __user *, u_abs_timeout)
{
<<<<<<< HEAD
	struct timespec ts, *p = NULL;
=======
	struct timespec64 ts, *p = NULL;
>>>>>>> bb176f67
	if (u_abs_timeout) {
		int res = prepare_timeout(u_abs_timeout, &ts);
		if (res)
			return res;
		p = &ts;
	}
	return do_mq_timedreceive(mqdes, u_msg_ptr, msg_len, u_msg_prio, p);
}

/*
 * Notes: the case when user wants us to deregister (with NULL as pointer)
 * and he isn't currently owner of notification, will be silently discarded.
 * It isn't explicitly defined in the POSIX.
 */
static int do_mq_notify(mqd_t mqdes, const struct sigevent *notification)
{
	int ret;
	struct fd f;
	struct sock *sock;
	struct inode *inode;
	struct mqueue_inode_info *info;
	struct sk_buff *nc;

	audit_mq_notify(mqdes, notification);

	nc = NULL;
	sock = NULL;
	if (notification != NULL) {
		if (unlikely(notification->sigev_notify != SIGEV_NONE &&
			     notification->sigev_notify != SIGEV_SIGNAL &&
			     notification->sigev_notify != SIGEV_THREAD))
			return -EINVAL;
		if (notification->sigev_notify == SIGEV_SIGNAL &&
			!valid_signal(notification->sigev_signo)) {
			return -EINVAL;
		}
		if (notification->sigev_notify == SIGEV_THREAD) {
			long timeo;

			/* create the notify skb */
			nc = alloc_skb(NOTIFY_COOKIE_LEN, GFP_KERNEL);
			if (!nc) {
				ret = -ENOMEM;
				goto out;
			}
			if (copy_from_user(nc->data,
					notification->sigev_value.sival_ptr,
					NOTIFY_COOKIE_LEN)) {
				ret = -EFAULT;
				goto out;
			}

			/* TODO: add a header? */
			skb_put(nc, NOTIFY_COOKIE_LEN);
			/* and attach it to the socket */
retry:
			f = fdget(notification->sigev_signo);
			if (!f.file) {
				ret = -EBADF;
				goto out;
			}
			sock = netlink_getsockbyfilp(f.file);
			fdput(f);
			if (IS_ERR(sock)) {
				ret = PTR_ERR(sock);
				sock = NULL;
				goto out;
			}

			timeo = MAX_SCHEDULE_TIMEOUT;
			ret = netlink_attachskb(sock, nc, &timeo, NULL);
			if (ret == 1) {
				sock = NULL;
				goto retry;
			}
			if (ret) {
				sock = NULL;
				nc = NULL;
				goto out;
			}
		}
	}

	f = fdget(mqdes);
	if (!f.file) {
		ret = -EBADF;
		goto out;
	}

	inode = file_inode(f.file);
	if (unlikely(f.file->f_op != &mqueue_file_operations)) {
		ret = -EBADF;
		goto out_fput;
	}
	info = MQUEUE_I(inode);

	ret = 0;
	spin_lock(&info->lock);
	if (notification == NULL) {
		if (info->notify_owner == task_tgid(current)) {
			remove_notification(info);
			inode->i_atime = inode->i_ctime = current_time(inode);
		}
	} else if (info->notify_owner != NULL) {
		ret = -EBUSY;
	} else {
		switch (notification->sigev_notify) {
		case SIGEV_NONE:
			info->notify.sigev_notify = SIGEV_NONE;
			break;
		case SIGEV_THREAD:
			info->notify_sock = sock;
			info->notify_cookie = nc;
			sock = NULL;
			nc = NULL;
			info->notify.sigev_notify = SIGEV_THREAD;
			break;
		case SIGEV_SIGNAL:
			info->notify.sigev_signo = notification->sigev_signo;
			info->notify.sigev_value = notification->sigev_value;
			info->notify.sigev_notify = SIGEV_SIGNAL;
			break;
		}

		info->notify_owner = get_pid(task_tgid(current));
		info->notify_user_ns = get_user_ns(current_user_ns());
		inode->i_atime = inode->i_ctime = current_time(inode);
	}
	spin_unlock(&info->lock);
out_fput:
	fdput(f);
out:
	if (sock)
		netlink_detachskb(sock, nc);
	else if (nc)
		dev_kfree_skb(nc);

	return ret;
}

SYSCALL_DEFINE2(mq_notify, mqd_t, mqdes,
		const struct sigevent __user *, u_notification)
{
	struct sigevent n, *p = NULL;
	if (u_notification) {
		if (copy_from_user(&n, u_notification, sizeof(struct sigevent)))
			return -EFAULT;
		p = &n;
	}
	return do_mq_notify(mqdes, p);
}

static int do_mq_getsetattr(int mqdes, struct mq_attr *new, struct mq_attr *old)
{
	struct fd f;
	struct inode *inode;
	struct mqueue_inode_info *info;

	if (new && (new->mq_flags & (~O_NONBLOCK)))
		return -EINVAL;

	f = fdget(mqdes);
	if (!f.file)
		return -EBADF;

	if (unlikely(f.file->f_op != &mqueue_file_operations)) {
		fdput(f);
		return -EBADF;
	}

	inode = file_inode(f.file);
	info = MQUEUE_I(inode);

	spin_lock(&info->lock);

	if (old) {
		*old = info->attr;
		old->mq_flags = f.file->f_flags & O_NONBLOCK;
	}
	if (new) {
		audit_mq_getsetattr(mqdes, new);
		spin_lock(&f.file->f_lock);
		if (new->mq_flags & O_NONBLOCK)
			f.file->f_flags |= O_NONBLOCK;
		else
			f.file->f_flags &= ~O_NONBLOCK;
		spin_unlock(&f.file->f_lock);

		inode->i_atime = inode->i_ctime = current_time(inode);
	}

	spin_unlock(&info->lock);
	fdput(f);
	return 0;
}

SYSCALL_DEFINE3(mq_getsetattr, mqd_t, mqdes,
		const struct mq_attr __user *, u_mqstat,
		struct mq_attr __user *, u_omqstat)
{
	int ret;
	struct mq_attr mqstat, omqstat;
	struct mq_attr *new = NULL, *old = NULL;

	if (u_mqstat) {
		new = &mqstat;
		if (copy_from_user(new, u_mqstat, sizeof(struct mq_attr)))
			return -EFAULT;
	}
	if (u_omqstat)
		old = &omqstat;

	ret = do_mq_getsetattr(mqdes, new, old);
	if (ret || !old)
		return ret;

	if (copy_to_user(u_omqstat, old, sizeof(struct mq_attr)))
		return -EFAULT;
	return 0;
}

#ifdef CONFIG_COMPAT

struct compat_mq_attr {
	compat_long_t mq_flags;      /* message queue flags		     */
	compat_long_t mq_maxmsg;     /* maximum number of messages	     */
	compat_long_t mq_msgsize;    /* maximum message size		     */
	compat_long_t mq_curmsgs;    /* number of messages currently queued  */
	compat_long_t __reserved[4]; /* ignored for input, zeroed for output */
};

static inline int get_compat_mq_attr(struct mq_attr *attr,
			const struct compat_mq_attr __user *uattr)
{
	struct compat_mq_attr v;

	if (copy_from_user(&v, uattr, sizeof(*uattr)))
		return -EFAULT;

	memset(attr, 0, sizeof(*attr));
	attr->mq_flags = v.mq_flags;
	attr->mq_maxmsg = v.mq_maxmsg;
	attr->mq_msgsize = v.mq_msgsize;
	attr->mq_curmsgs = v.mq_curmsgs;
	return 0;
}

static inline int put_compat_mq_attr(const struct mq_attr *attr,
			struct compat_mq_attr __user *uattr)
{
	struct compat_mq_attr v;

	memset(&v, 0, sizeof(v));
	v.mq_flags = attr->mq_flags;
	v.mq_maxmsg = attr->mq_maxmsg;
	v.mq_msgsize = attr->mq_msgsize;
	v.mq_curmsgs = attr->mq_curmsgs;
	if (copy_to_user(uattr, &v, sizeof(*uattr)))
		return -EFAULT;
	return 0;
}

COMPAT_SYSCALL_DEFINE4(mq_open, const char __user *, u_name,
		       int, oflag, compat_mode_t, mode,
		       struct compat_mq_attr __user *, u_attr)
{
	struct mq_attr attr, *p = NULL;
	if (u_attr && oflag & O_CREAT) {
		p = &attr;
		if (get_compat_mq_attr(&attr, u_attr))
			return -EFAULT;
	}
	return do_mq_open(u_name, oflag, mode, p);
}

static int compat_prepare_timeout(const struct compat_timespec __user *p,
<<<<<<< HEAD
				   struct timespec *ts)
{
	if (compat_get_timespec(ts, p))
		return -EFAULT;
	if (!timespec_valid(ts))
=======
				   struct timespec64 *ts)
{
	if (compat_get_timespec64(ts, p))
		return -EFAULT;
	if (!timespec64_valid(ts))
>>>>>>> bb176f67
		return -EINVAL;
	return 0;
}

COMPAT_SYSCALL_DEFINE5(mq_timedsend, mqd_t, mqdes,
		       const char __user *, u_msg_ptr,
		       compat_size_t, msg_len, unsigned int, msg_prio,
		       const struct compat_timespec __user *, u_abs_timeout)
{
<<<<<<< HEAD
	struct timespec ts, *p = NULL;
=======
	struct timespec64 ts, *p = NULL;
>>>>>>> bb176f67
	if (u_abs_timeout) {
		int res = compat_prepare_timeout(u_abs_timeout, &ts);
		if (res)
			return res;
		p = &ts;
	}
	return do_mq_timedsend(mqdes, u_msg_ptr, msg_len, msg_prio, p);
}

COMPAT_SYSCALL_DEFINE5(mq_timedreceive, mqd_t, mqdes,
		       char __user *, u_msg_ptr,
		       compat_size_t, msg_len, unsigned int __user *, u_msg_prio,
		       const struct compat_timespec __user *, u_abs_timeout)
{
<<<<<<< HEAD
	struct timespec ts, *p = NULL;
=======
	struct timespec64 ts, *p = NULL;
>>>>>>> bb176f67
	if (u_abs_timeout) {
		int res = compat_prepare_timeout(u_abs_timeout, &ts);
		if (res)
			return res;
		p = &ts;
	}
	return do_mq_timedreceive(mqdes, u_msg_ptr, msg_len, u_msg_prio, p);
}

COMPAT_SYSCALL_DEFINE2(mq_notify, mqd_t, mqdes,
		       const struct compat_sigevent __user *, u_notification)
{
	struct sigevent n, *p = NULL;
	if (u_notification) {
		if (get_compat_sigevent(&n, u_notification))
			return -EFAULT;
		if (n.sigev_notify == SIGEV_THREAD)
			n.sigev_value.sival_ptr = compat_ptr(n.sigev_value.sival_int);
		p = &n;
	}
	return do_mq_notify(mqdes, p);
}

COMPAT_SYSCALL_DEFINE3(mq_getsetattr, mqd_t, mqdes,
		       const struct compat_mq_attr __user *, u_mqstat,
		       struct compat_mq_attr __user *, u_omqstat)
{
	int ret;
	struct mq_attr mqstat, omqstat;
	struct mq_attr *new = NULL, *old = NULL;

	if (u_mqstat) {
		new = &mqstat;
		if (get_compat_mq_attr(new, u_mqstat))
			return -EFAULT;
	}
	if (u_omqstat)
		old = &omqstat;

	ret = do_mq_getsetattr(mqdes, new, old);
	if (ret || !old)
		return ret;

	if (put_compat_mq_attr(old, u_omqstat))
		return -EFAULT;
	return 0;
}
#endif

static const struct inode_operations mqueue_dir_inode_operations = {
	.lookup = simple_lookup,
	.create = mqueue_create,
	.unlink = mqueue_unlink,
};

static const struct file_operations mqueue_file_operations = {
	.flush = mqueue_flush_file,
	.poll = mqueue_poll_file,
	.read = mqueue_read_file,
	.llseek = default_llseek,
};

static const struct super_operations mqueue_super_ops = {
	.alloc_inode = mqueue_alloc_inode,
	.destroy_inode = mqueue_destroy_inode,
	.evict_inode = mqueue_evict_inode,
	.statfs = simple_statfs,
};

static struct file_system_type mqueue_fs_type = {
	.name = "mqueue",
	.mount = mqueue_mount,
	.kill_sb = kill_litter_super,
	.fs_flags = FS_USERNS_MOUNT,
};

int mq_init_ns(struct ipc_namespace *ns)
{
	ns->mq_queues_count  = 0;
	ns->mq_queues_max    = DFLT_QUEUESMAX;
	ns->mq_msg_max       = DFLT_MSGMAX;
	ns->mq_msgsize_max   = DFLT_MSGSIZEMAX;
	ns->mq_msg_default   = DFLT_MSG;
	ns->mq_msgsize_default  = DFLT_MSGSIZE;

	ns->mq_mnt = kern_mount_data(&mqueue_fs_type, ns);
	if (IS_ERR(ns->mq_mnt)) {
		int err = PTR_ERR(ns->mq_mnt);
		ns->mq_mnt = NULL;
		return err;
	}
	return 0;
}

void mq_clear_sbinfo(struct ipc_namespace *ns)
{
	ns->mq_mnt->mnt_sb->s_fs_info = NULL;
}

void mq_put_mnt(struct ipc_namespace *ns)
{
	kern_unmount(ns->mq_mnt);
}

static int __init init_mqueue_fs(void)
{
	int error;

	mqueue_inode_cachep = kmem_cache_create("mqueue_inode_cache",
				sizeof(struct mqueue_inode_info), 0,
				SLAB_HWCACHE_ALIGN|SLAB_ACCOUNT, init_once);
	if (mqueue_inode_cachep == NULL)
		return -ENOMEM;

	/* ignore failures - they are not fatal */
	mq_sysctl_table = mq_register_sysctl_table();

	error = register_filesystem(&mqueue_fs_type);
	if (error)
		goto out_sysctl;

	spin_lock_init(&mq_lock);

	error = mq_init_ns(&init_ipc_ns);
	if (error)
		goto out_filesystem;

	return 0;

out_filesystem:
	unregister_filesystem(&mqueue_fs_type);
out_sysctl:
	if (mq_sysctl_table)
		unregister_sysctl_table(mq_sysctl_table);
	kmem_cache_destroy(mqueue_inode_cachep);
	return error;
}

device_initcall(init_mqueue_fs);<|MERGE_RESOLUTION|>--- conflicted
+++ resolved
@@ -668,11 +668,7 @@
 }
 
 static int prepare_timeout(const struct timespec __user *u_abs_timeout,
-<<<<<<< HEAD
-			   struct timespec *ts)
-=======
 			   struct timespec64 *ts)
->>>>>>> bb176f67
 {
 	if (get_timespec64(ts, u_abs_timeout))
 		return -EFAULT;
@@ -966,11 +962,7 @@
 
 static int do_mq_timedsend(mqd_t mqdes, const char __user *u_msg_ptr,
 		size_t msg_len, unsigned int msg_prio,
-<<<<<<< HEAD
-		struct timespec *ts)
-=======
 		struct timespec64 *ts)
->>>>>>> bb176f67
 {
 	struct fd f;
 	struct inode *inode;
@@ -987,11 +979,7 @@
 		return -EINVAL;
 
 	if (ts) {
-<<<<<<< HEAD
-		expires = timespec_to_ktime(*ts);
-=======
 		expires = timespec64_to_ktime(*ts);
->>>>>>> bb176f67
 		timeout = &expires;
 	}
 
@@ -1092,11 +1080,7 @@
 
 static int do_mq_timedreceive(mqd_t mqdes, char __user *u_msg_ptr,
 		size_t msg_len, unsigned int __user *u_msg_prio,
-<<<<<<< HEAD
-		struct timespec *ts)
-=======
 		struct timespec64 *ts)
->>>>>>> bb176f67
 {
 	ssize_t ret;
 	struct msg_msg *msg_ptr;
@@ -1108,11 +1092,7 @@
 	struct posix_msg_tree_node *new_leaf = NULL;
 
 	if (ts) {
-<<<<<<< HEAD
-		expires = timespec_to_ktime(*ts);
-=======
 		expires = timespec64_to_ktime(*ts);
->>>>>>> bb176f67
 		timeout = &expires;
 	}
 
@@ -1204,11 +1184,7 @@
 		size_t, msg_len, unsigned int, msg_prio,
 		const struct timespec __user *, u_abs_timeout)
 {
-<<<<<<< HEAD
-	struct timespec ts, *p = NULL;
-=======
 	struct timespec64 ts, *p = NULL;
->>>>>>> bb176f67
 	if (u_abs_timeout) {
 		int res = prepare_timeout(u_abs_timeout, &ts);
 		if (res)
@@ -1222,11 +1198,7 @@
 		size_t, msg_len, unsigned int __user *, u_msg_prio,
 		const struct timespec __user *, u_abs_timeout)
 {
-<<<<<<< HEAD
-	struct timespec ts, *p = NULL;
-=======
 	struct timespec64 ts, *p = NULL;
->>>>>>> bb176f67
 	if (u_abs_timeout) {
 		int res = prepare_timeout(u_abs_timeout, &ts);
 		if (res)
@@ -1503,19 +1475,11 @@
 }
 
 static int compat_prepare_timeout(const struct compat_timespec __user *p,
-<<<<<<< HEAD
-				   struct timespec *ts)
-{
-	if (compat_get_timespec(ts, p))
-		return -EFAULT;
-	if (!timespec_valid(ts))
-=======
 				   struct timespec64 *ts)
 {
 	if (compat_get_timespec64(ts, p))
 		return -EFAULT;
 	if (!timespec64_valid(ts))
->>>>>>> bb176f67
 		return -EINVAL;
 	return 0;
 }
@@ -1525,11 +1489,7 @@
 		       compat_size_t, msg_len, unsigned int, msg_prio,
 		       const struct compat_timespec __user *, u_abs_timeout)
 {
-<<<<<<< HEAD
-	struct timespec ts, *p = NULL;
-=======
 	struct timespec64 ts, *p = NULL;
->>>>>>> bb176f67
 	if (u_abs_timeout) {
 		int res = compat_prepare_timeout(u_abs_timeout, &ts);
 		if (res)
@@ -1544,11 +1504,7 @@
 		       compat_size_t, msg_len, unsigned int __user *, u_msg_prio,
 		       const struct compat_timespec __user *, u_abs_timeout)
 {
-<<<<<<< HEAD
-	struct timespec ts, *p = NULL;
-=======
 	struct timespec64 ts, *p = NULL;
->>>>>>> bb176f67
 	if (u_abs_timeout) {
 		int res = compat_prepare_timeout(u_abs_timeout, &ts);
 		if (res)
