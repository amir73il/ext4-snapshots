/*
 * Copyright 2012 Red Hat Inc.
 *
 * Permission is hereby granted, free of charge, to any person obtaining a
 * copy of this software and associated documentation files (the "Software"),
 * to deal in the Software without restriction, including without limitation
 * the rights to use, copy, modify, merge, publish, distribute, sublicense,
 * and/or sell copies of the Software, and to permit persons to whom the
 * Software is furnished to do so, subject to the following conditions:
 *
 * The above copyright notice and this permission notice shall be included in
 * all copies or substantial portions of the Software.
 *
 * THE SOFTWARE IS PROVIDED "AS IS", WITHOUT WARRANTY OF ANY KIND, EXPRESS OR
 * IMPLIED, INCLUDING BUT NOT LIMITED TO THE WARRANTIES OF MERCHANTABILITY,
 * FITNESS FOR A PARTICULAR PURPOSE AND NONINFRINGEMENT.  IN NO EVENT SHALL
 * THE COPYRIGHT HOLDER(S) OR AUTHOR(S) BE LIABLE FOR ANY CLAIM, DAMAGES OR
 * OTHER LIABILITY, WHETHER IN AN ACTION OF CONTRACT, TORT OR OTHERWISE,
 * ARISING FROM, OUT OF OR IN CONNECTION WITH THE SOFTWARE OR THE USE OR
 * OTHER DEALINGS IN THE SOFTWARE.
 *
 */

#include <nvif/client.h>
#include <nvif/driver.h>
#include <nvif/fifo.h>
#include <nvif/ioctl.h>
#include <nvif/class.h>
#include <nvif/cl0002.h>
#include <nvif/unpack.h>

#include "nouveau_drv.h"
#include "nouveau_dma.h"
#include "nouveau_exec.h"
#include "nouveau_gem.h"
#include "nouveau_chan.h"
#include "nouveau_abi16.h"
#include "nouveau_vmm.h"
#include "nouveau_sched.h"

static struct nouveau_abi16 *
nouveau_abi16(struct drm_file *file_priv)
{
	struct nouveau_cli *cli = nouveau_cli(file_priv);
	if (!cli->abi16) {
		struct nouveau_abi16 *abi16;
		cli->abi16 = abi16 = kzalloc(sizeof(*abi16), GFP_KERNEL);
		if (cli->abi16) {
			struct nv_device_v0 args = {
				.device = ~0ULL,
			};

			INIT_LIST_HEAD(&abi16->channels);

			/* allocate device object targeting client's default
			 * device (ie. the one that belongs to the fd it
			 * opened)
			 */
			if (nvif_device_ctor(&cli->base.object, "abi16Device",
					     0, NV_DEVICE, &args, sizeof(args),
					     &abi16->device) == 0)
				return cli->abi16;

			kfree(cli->abi16);
			cli->abi16 = NULL;
		}
	}
	return cli->abi16;
}

struct nouveau_abi16 *
nouveau_abi16_get(struct drm_file *file_priv)
{
	struct nouveau_cli *cli = nouveau_cli(file_priv);
	mutex_lock(&cli->mutex);
	if (nouveau_abi16(file_priv))
		return cli->abi16;
	mutex_unlock(&cli->mutex);
	return NULL;
}

int
nouveau_abi16_put(struct nouveau_abi16 *abi16, int ret)
{
	struct nouveau_cli *cli = (void *)abi16->device.object.client;
	mutex_unlock(&cli->mutex);
	return ret;
}

s32
nouveau_abi16_swclass(struct nouveau_drm *drm)
{
	switch (drm->client.device.info.family) {
	case NV_DEVICE_INFO_V0_TNT:
		return NVIF_CLASS_SW_NV04;
	case NV_DEVICE_INFO_V0_CELSIUS:
	case NV_DEVICE_INFO_V0_KELVIN:
	case NV_DEVICE_INFO_V0_RANKINE:
	case NV_DEVICE_INFO_V0_CURIE:
		return NVIF_CLASS_SW_NV10;
	case NV_DEVICE_INFO_V0_TESLA:
		return NVIF_CLASS_SW_NV50;
	case NV_DEVICE_INFO_V0_FERMI:
	case NV_DEVICE_INFO_V0_KEPLER:
	case NV_DEVICE_INFO_V0_MAXWELL:
	case NV_DEVICE_INFO_V0_PASCAL:
	case NV_DEVICE_INFO_V0_VOLTA:
		return NVIF_CLASS_SW_GF100;
	}

	return 0x0000;
}

static void
nouveau_abi16_ntfy_fini(struct nouveau_abi16_chan *chan,
			struct nouveau_abi16_ntfy *ntfy)
{
	nvif_object_dtor(&ntfy->object);
	nvkm_mm_free(&chan->heap, &ntfy->node);
	list_del(&ntfy->head);
	kfree(ntfy);
}

static void
nouveau_abi16_chan_fini(struct nouveau_abi16 *abi16,
			struct nouveau_abi16_chan *chan)
{
	struct nouveau_abi16_ntfy *ntfy, *temp;

	/* Cancel all jobs from the entity's queue. */
	if (chan->sched)
		drm_sched_entity_fini(&chan->sched->entity);

	if (chan->chan)
		nouveau_channel_idle(chan->chan);

	if (chan->sched)
		nouveau_sched_destroy(&chan->sched);

	/* cleanup notifier state */
	list_for_each_entry_safe(ntfy, temp, &chan->notifiers, head) {
		nouveau_abi16_ntfy_fini(chan, ntfy);
	}

	if (chan->ntfy) {
		nouveau_vma_del(&chan->ntfy_vma);
		nouveau_bo_unpin(chan->ntfy);
		drm_gem_object_put(&chan->ntfy->bo.base);
	}

	if (chan->heap.block_size)
		nvkm_mm_fini(&chan->heap);

	/* destroy channel object, all children will be killed too */
	if (chan->chan) {
		nvif_object_dtor(&chan->ce);
		nouveau_channel_del(&chan->chan);
	}

	list_del(&chan->head);
	kfree(chan);
}

void
nouveau_abi16_fini(struct nouveau_abi16 *abi16)
{
	struct nouveau_cli *cli = (void *)abi16->device.object.client;
	struct nouveau_abi16_chan *chan, *temp;

	/* cleanup channels */
	list_for_each_entry_safe(chan, temp, &abi16->channels, head) {
		nouveau_abi16_chan_fini(abi16, chan);
	}

	/* destroy the device object */
	nvif_device_dtor(&abi16->device);

	kfree(cli->abi16);
	cli->abi16 = NULL;
}

static inline int
getparam_dma_ib_max(struct nvif_device *device)
{
	const struct nvif_mclass dmas[] = {
		{ NV03_CHANNEL_DMA, 0 },
		{ NV10_CHANNEL_DMA, 0 },
		{ NV17_CHANNEL_DMA, 0 },
		{ NV40_CHANNEL_DMA, 0 },
		{}
	};

	return nvif_mclass(&device->object, dmas) < 0 ? NV50_DMA_IB_MAX : 0;
}

int
nouveau_abi16_ioctl_getparam(ABI16_IOCTL_ARGS)
{
	struct nouveau_cli *cli = nouveau_cli(file_priv);
	struct nouveau_drm *drm = nouveau_drm(dev);
	struct nvif_device *device = &drm->client.device;
	struct nvkm_device *nvkm_device = nvxx_device(&drm->client.device);
	struct nvkm_gr *gr = nvxx_gr(device);
	struct drm_nouveau_getparam *getparam = data;
	struct pci_dev *pdev = to_pci_dev(dev->dev);

	switch (getparam->param) {
	case NOUVEAU_GETPARAM_CHIPSET_ID:
		getparam->value = device->info.chipset;
		break;
	case NOUVEAU_GETPARAM_PCI_VENDOR:
		if (device->info.platform != NV_DEVICE_INFO_V0_SOC)
			getparam->value = pdev->vendor;
		else
			getparam->value = 0;
		break;
	case NOUVEAU_GETPARAM_PCI_DEVICE:
		if (device->info.platform != NV_DEVICE_INFO_V0_SOC)
			getparam->value = pdev->device;
		else
			getparam->value = 0;
		break;
	case NOUVEAU_GETPARAM_BUS_TYPE:
		switch (device->info.platform) {
		case NV_DEVICE_INFO_V0_AGP : getparam->value = 0; break;
		case NV_DEVICE_INFO_V0_PCI : getparam->value = 1; break;
		case NV_DEVICE_INFO_V0_PCIE: getparam->value = 2; break;
		case NV_DEVICE_INFO_V0_SOC : getparam->value = 3; break;
		case NV_DEVICE_INFO_V0_IGP :
			if (!pci_is_pcie(pdev))
				getparam->value = 1;
			else
				getparam->value = 2;
			break;
		default:
			WARN_ON(1);
			break;
		}
		break;
	case NOUVEAU_GETPARAM_FB_SIZE:
		getparam->value = drm->gem.vram_available;
		break;
	case NOUVEAU_GETPARAM_AGP_SIZE:
		getparam->value = drm->gem.gart_available;
		break;
	case NOUVEAU_GETPARAM_VM_VRAM_BASE:
		getparam->value = 0; /* deprecated */
		break;
	case NOUVEAU_GETPARAM_PTIMER_TIME:
		getparam->value = nvif_device_time(device);
		break;
	case NOUVEAU_GETPARAM_HAS_BO_USAGE:
		getparam->value = 1;
		break;
	case NOUVEAU_GETPARAM_HAS_PAGEFLIP:
		getparam->value = 1;
		break;
	case NOUVEAU_GETPARAM_GRAPH_UNITS:
		getparam->value = nvkm_gr_units(gr);
		break;
	case NOUVEAU_GETPARAM_EXEC_PUSH_MAX: {
		int ib_max = getparam_dma_ib_max(device);

		getparam->value = nouveau_exec_push_max_from_ib_max(ib_max);
		break;
	}
	case NOUVEAU_GETPARAM_VRAM_BAR_SIZE:
		getparam->value = nvkm_device->func->resource_size(nvkm_device, 1);
		break;
	case NOUVEAU_GETPARAM_VRAM_USED: {
		struct ttm_resource_manager *vram_mgr = ttm_manager_type(&drm->ttm.bdev, TTM_PL_VRAM);
		getparam->value = (u64)ttm_resource_manager_usage(vram_mgr);
		break;
	}
<<<<<<< HEAD
=======
	case NOUVEAU_GETPARAM_HAS_VMA_TILEMODE:
		getparam->value = 1;
		break;
>>>>>>> 0c383648
	default:
		NV_PRINTK(dbg, cli, "unknown parameter %lld\n", getparam->param);
		return -EINVAL;
	}

	return 0;
}

int
nouveau_abi16_ioctl_channel_alloc(ABI16_IOCTL_ARGS)
{
	struct drm_nouveau_channel_alloc *init = data;
	struct nouveau_cli *cli = nouveau_cli(file_priv);
	struct nouveau_drm *drm = nouveau_drm(dev);
	struct nouveau_abi16 *abi16 = nouveau_abi16_get(file_priv);
	struct nouveau_abi16_chan *chan;
	struct nvif_device *device;
	u64 engine, runm;
	int ret;

	if (unlikely(!abi16))
		return -ENOMEM;

	if (!drm->channel)
		return nouveau_abi16_put(abi16, -ENODEV);

	/* If uvmm wasn't initialized until now disable it completely to prevent
	 * userspace from mixing up UAPIs.
	 *
	 * The client lock is already acquired by nouveau_abi16_get().
	 */
	__nouveau_cli_disable_uvmm_noinit(cli);

	device = &abi16->device;
	engine = NV_DEVICE_HOST_RUNLIST_ENGINES_GR;

	/* hack to allow channel engine type specification on kepler */
	if (device->info.family >= NV_DEVICE_INFO_V0_KEPLER) {
		if (init->fb_ctxdma_handle == ~0) {
			switch (init->tt_ctxdma_handle) {
			case NOUVEAU_FIFO_ENGINE_GR:
				engine = NV_DEVICE_HOST_RUNLIST_ENGINES_GR;
				break;
			case NOUVEAU_FIFO_ENGINE_VP:
				engine = NV_DEVICE_HOST_RUNLIST_ENGINES_MSPDEC;
				break;
			case NOUVEAU_FIFO_ENGINE_PPP:
				engine = NV_DEVICE_HOST_RUNLIST_ENGINES_MSPPP;
				break;
			case NOUVEAU_FIFO_ENGINE_BSP:
				engine = NV_DEVICE_HOST_RUNLIST_ENGINES_MSVLD;
				break;
			case NOUVEAU_FIFO_ENGINE_CE:
				engine = NV_DEVICE_HOST_RUNLIST_ENGINES_CE;
				break;
			default:
				return nouveau_abi16_put(abi16, -ENOSYS);
			}

			init->fb_ctxdma_handle = 0;
			init->tt_ctxdma_handle = 0;
		}
	}

	if (engine != NV_DEVICE_HOST_RUNLIST_ENGINES_CE)
		runm = nvif_fifo_runlist(device, engine);
	else
		runm = nvif_fifo_runlist_ce(device);

	if (!runm || init->fb_ctxdma_handle == ~0 || init->tt_ctxdma_handle == ~0)
		return nouveau_abi16_put(abi16, -EINVAL);

	/* allocate "abi16 channel" data and make up a handle for it */
	chan = kzalloc(sizeof(*chan), GFP_KERNEL);
	if (!chan)
		return nouveau_abi16_put(abi16, -ENOMEM);

	INIT_LIST_HEAD(&chan->notifiers);
	list_add(&chan->head, &abi16->channels);

	/* create channel object and initialise dma and fence management */
	ret = nouveau_channel_new(drm, device, false, runm, init->fb_ctxdma_handle,
				  init->tt_ctxdma_handle, &chan->chan);
	if (ret)
		goto done;

	/* If we're not using the VM_BIND uAPI, we don't need a scheduler.
	 *
	 * The client lock is already acquired by nouveau_abi16_get().
	 */
	if (nouveau_cli_uvmm(cli)) {
		ret = nouveau_sched_create(&chan->sched, drm, drm->sched_wq,
					   chan->chan->dma.ib_max);
		if (ret)
			goto done;
	}

	init->channel = chan->chan->chid;

	if (device->info.family >= NV_DEVICE_INFO_V0_TESLA)
		init->pushbuf_domains = NOUVEAU_GEM_DOMAIN_VRAM |
					NOUVEAU_GEM_DOMAIN_GART;
	else
	if (chan->chan->push.buffer->bo.resource->mem_type == TTM_PL_VRAM)
		init->pushbuf_domains = NOUVEAU_GEM_DOMAIN_VRAM;
	else
		init->pushbuf_domains = NOUVEAU_GEM_DOMAIN_GART;

	if (device->info.family < NV_DEVICE_INFO_V0_CELSIUS) {
		init->subchan[0].handle = 0x00000000;
		init->subchan[0].grclass = 0x0000;
		init->subchan[1].handle = chan->chan->nvsw.handle;
		init->subchan[1].grclass = 0x506e;
		init->nr_subchan = 2;
	}

	/* Workaround "nvc0" gallium driver using classes it doesn't allocate on
	 * Kepler and above.  NVKM no longer always sets CE_CTX_VALID as part of
	 * channel init, now we know what that stuff actually is.
	 *
	 * Doesn't matter for Kepler/Pascal, CE context stored in NV_RAMIN.
	 *
	 * Userspace was fixed prior to adding Ampere support.
	 */
	switch (device->info.family) {
	case NV_DEVICE_INFO_V0_VOLTA:
		ret = nvif_object_ctor(&chan->chan->user, "abi16CeWar", 0, VOLTA_DMA_COPY_A,
				       NULL, 0, &chan->ce);
		if (ret)
			goto done;
		break;
	case NV_DEVICE_INFO_V0_TURING:
		ret = nvif_object_ctor(&chan->chan->user, "abi16CeWar", 0, TURING_DMA_COPY_A,
				       NULL, 0, &chan->ce);
		if (ret)
			goto done;
		break;
	default:
		break;
	}

	/* Named memory object area */
	ret = nouveau_gem_new(cli, PAGE_SIZE, 0, NOUVEAU_GEM_DOMAIN_GART,
			      0, 0, &chan->ntfy);
	if (ret == 0)
		ret = nouveau_bo_pin(chan->ntfy, NOUVEAU_GEM_DOMAIN_GART,
				     false);
	if (ret)
		goto done;

	if (device->info.family >= NV_DEVICE_INFO_V0_TESLA) {
		ret = nouveau_vma_new(chan->ntfy, chan->chan->vmm,
				      &chan->ntfy_vma);
		if (ret)
			goto done;
	}

	ret = drm_gem_handle_create(file_priv, &chan->ntfy->bo.base,
				    &init->notifier_handle);
	if (ret)
		goto done;

	ret = nvkm_mm_init(&chan->heap, 0, 0, PAGE_SIZE, 1);
done:
	if (ret)
		nouveau_abi16_chan_fini(abi16, chan);
	return nouveau_abi16_put(abi16, ret);
}

static struct nouveau_abi16_chan *
nouveau_abi16_chan(struct nouveau_abi16 *abi16, int channel)
{
	struct nouveau_abi16_chan *chan;

	list_for_each_entry(chan, &abi16->channels, head) {
		if (chan->chan->chid == channel)
			return chan;
	}

	return NULL;
}

int
nouveau_abi16_usif(struct drm_file *file_priv, void *data, u32 size)
{
	union {
		struct nvif_ioctl_v0 v0;
	} *args = data;
	struct nouveau_abi16_chan *chan;
	struct nouveau_abi16 *abi16;
	int ret = -ENOSYS;

	if (!(ret = nvif_unpack(ret, &data, &size, args->v0, 0, 0, true))) {
		switch (args->v0.type) {
		case NVIF_IOCTL_V0_NEW:
		case NVIF_IOCTL_V0_MTHD:
		case NVIF_IOCTL_V0_SCLASS:
			break;
		default:
			return -EACCES;
		}
	} else
		return ret;

	if (!(abi16 = nouveau_abi16(file_priv)))
		return -ENOMEM;

	if (args->v0.token != ~0ULL) {
		if (!(chan = nouveau_abi16_chan(abi16, args->v0.token)))
			return -EINVAL;
		args->v0.object = nvif_handle(&chan->chan->user);
		args->v0.owner  = NVIF_IOCTL_V0_OWNER_ANY;
		return 0;
	}

	args->v0.object = nvif_handle(&abi16->device.object);
	args->v0.owner  = NVIF_IOCTL_V0_OWNER_ANY;
	return 0;
}

int
nouveau_abi16_ioctl_channel_free(ABI16_IOCTL_ARGS)
{
	struct drm_nouveau_channel_free *req = data;
	struct nouveau_abi16 *abi16 = nouveau_abi16_get(file_priv);
	struct nouveau_abi16_chan *chan;

	if (unlikely(!abi16))
		return -ENOMEM;

	chan = nouveau_abi16_chan(abi16, req->channel);
	if (!chan)
		return nouveau_abi16_put(abi16, -ENOENT);
	nouveau_abi16_chan_fini(abi16, chan);
	return nouveau_abi16_put(abi16, 0);
}

int
nouveau_abi16_ioctl_grobj_alloc(ABI16_IOCTL_ARGS)
{
	struct drm_nouveau_grobj_alloc *init = data;
	struct nouveau_abi16 *abi16 = nouveau_abi16_get(file_priv);
	struct nouveau_abi16_chan *chan;
	struct nouveau_abi16_ntfy *ntfy;
	struct nvif_client *client;
	struct nvif_sclass *sclass;
	s32 oclass = 0;
	int ret, i;

	if (unlikely(!abi16))
		return -ENOMEM;

	if (init->handle == ~0)
		return nouveau_abi16_put(abi16, -EINVAL);
	client = abi16->device.object.client;

	chan = nouveau_abi16_chan(abi16, init->channel);
	if (!chan)
		return nouveau_abi16_put(abi16, -ENOENT);

	ret = nvif_object_sclass_get(&chan->chan->user, &sclass);
	if (ret < 0)
		return nouveau_abi16_put(abi16, ret);

	if ((init->class & 0x00ff) == 0x006e) {
		/* nvsw: compatibility with older 0x*6e class identifier */
		for (i = 0; !oclass && i < ret; i++) {
			switch (sclass[i].oclass) {
			case NVIF_CLASS_SW_NV04:
			case NVIF_CLASS_SW_NV10:
			case NVIF_CLASS_SW_NV50:
			case NVIF_CLASS_SW_GF100:
				oclass = sclass[i].oclass;
				break;
			default:
				break;
			}
		}
	} else
	if ((init->class & 0x00ff) == 0x00b1) {
		/* msvld: compatibility with incorrect version exposure */
		for (i = 0; i < ret; i++) {
			if ((sclass[i].oclass & 0x00ff) == 0x00b1) {
				oclass = sclass[i].oclass;
				break;
			}
		}
	} else
	if ((init->class & 0x00ff) == 0x00b2) { /* mspdec */
		/* mspdec: compatibility with incorrect version exposure */
		for (i = 0; i < ret; i++) {
			if ((sclass[i].oclass & 0x00ff) == 0x00b2) {
				oclass = sclass[i].oclass;
				break;
			}
		}
	} else
	if ((init->class & 0x00ff) == 0x00b3) { /* msppp */
		/* msppp: compatibility with incorrect version exposure */
		for (i = 0; i < ret; i++) {
			if ((sclass[i].oclass & 0x00ff) == 0x00b3) {
				oclass = sclass[i].oclass;
				break;
			}
		}
	} else {
		oclass = init->class;
	}

	nvif_object_sclass_put(&sclass);
	if (!oclass)
		return nouveau_abi16_put(abi16, -EINVAL);

	ntfy = kzalloc(sizeof(*ntfy), GFP_KERNEL);
	if (!ntfy)
		return nouveau_abi16_put(abi16, -ENOMEM);

	list_add(&ntfy->head, &chan->notifiers);

	client->route = NVDRM_OBJECT_ABI16;
	ret = nvif_object_ctor(&chan->chan->user, "abi16EngObj", init->handle,
			       oclass, NULL, 0, &ntfy->object);
	client->route = NVDRM_OBJECT_NVIF;

	if (ret)
		nouveau_abi16_ntfy_fini(chan, ntfy);
	return nouveau_abi16_put(abi16, ret);
}

int
nouveau_abi16_ioctl_notifierobj_alloc(ABI16_IOCTL_ARGS)
{
	struct drm_nouveau_notifierobj_alloc *info = data;
	struct nouveau_drm *drm = nouveau_drm(dev);
	struct nouveau_abi16 *abi16 = nouveau_abi16_get(file_priv);
	struct nouveau_abi16_chan *chan;
	struct nouveau_abi16_ntfy *ntfy;
	struct nvif_device *device = &abi16->device;
	struct nvif_client *client;
	struct nv_dma_v0 args = {};
	int ret;

	if (unlikely(!abi16))
		return -ENOMEM;

	/* completely unnecessary for these chipsets... */
	if (unlikely(device->info.family >= NV_DEVICE_INFO_V0_FERMI))
		return nouveau_abi16_put(abi16, -EINVAL);
	client = abi16->device.object.client;

	chan = nouveau_abi16_chan(abi16, info->channel);
	if (!chan)
		return nouveau_abi16_put(abi16, -ENOENT);

	ntfy = kzalloc(sizeof(*ntfy), GFP_KERNEL);
	if (!ntfy)
		return nouveau_abi16_put(abi16, -ENOMEM);

	list_add(&ntfy->head, &chan->notifiers);

	ret = nvkm_mm_head(&chan->heap, 0, 1, info->size, info->size, 1,
			   &ntfy->node);
	if (ret)
		goto done;

	args.start = ntfy->node->offset;
	args.limit = ntfy->node->offset + ntfy->node->length - 1;
	if (device->info.family >= NV_DEVICE_INFO_V0_TESLA) {
		args.target = NV_DMA_V0_TARGET_VM;
		args.access = NV_DMA_V0_ACCESS_VM;
		args.start += chan->ntfy_vma->addr;
		args.limit += chan->ntfy_vma->addr;
	} else
	if (drm->agp.bridge) {
		args.target = NV_DMA_V0_TARGET_AGP;
		args.access = NV_DMA_V0_ACCESS_RDWR;
		args.start += drm->agp.base + chan->ntfy->offset;
		args.limit += drm->agp.base + chan->ntfy->offset;
	} else {
		args.target = NV_DMA_V0_TARGET_VM;
		args.access = NV_DMA_V0_ACCESS_RDWR;
		args.start += chan->ntfy->offset;
		args.limit += chan->ntfy->offset;
	}

	client->route = NVDRM_OBJECT_ABI16;
	ret = nvif_object_ctor(&chan->chan->user, "abi16Ntfy", info->handle,
			       NV_DMA_IN_MEMORY, &args, sizeof(args),
			       &ntfy->object);
	client->route = NVDRM_OBJECT_NVIF;
	if (ret)
		goto done;

	info->offset = ntfy->node->offset;
done:
	if (ret)
		nouveau_abi16_ntfy_fini(chan, ntfy);
	return nouveau_abi16_put(abi16, ret);
}

int
nouveau_abi16_ioctl_gpuobj_free(ABI16_IOCTL_ARGS)
{
	struct drm_nouveau_gpuobj_free *fini = data;
	struct nouveau_abi16 *abi16 = nouveau_abi16_get(file_priv);
	struct nouveau_abi16_chan *chan;
	struct nouveau_abi16_ntfy *ntfy;
	int ret = -ENOENT;

	if (unlikely(!abi16))
		return -ENOMEM;

	chan = nouveau_abi16_chan(abi16, fini->channel);
	if (!chan)
		return nouveau_abi16_put(abi16, -EINVAL);

	/* synchronize with the user channel and destroy the gpu object */
	nouveau_channel_idle(chan->chan);

	list_for_each_entry(ntfy, &chan->notifiers, head) {
		if (ntfy->object.handle == fini->handle) {
			nouveau_abi16_ntfy_fini(chan, ntfy);
			ret = 0;
			break;
		}
	}

	return nouveau_abi16_put(abi16, ret);
}<|MERGE_RESOLUTION|>--- conflicted
+++ resolved
@@ -272,12 +272,9 @@
 		getparam->value = (u64)ttm_resource_manager_usage(vram_mgr);
 		break;
 	}
-<<<<<<< HEAD
-=======
 	case NOUVEAU_GETPARAM_HAS_VMA_TILEMODE:
 		getparam->value = 1;
 		break;
->>>>>>> 0c383648
 	default:
 		NV_PRINTK(dbg, cli, "unknown parameter %lld\n", getparam->param);
 		return -EINVAL;
