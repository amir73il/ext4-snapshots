// SPDX-License-Identifier: GPL-2.0-only
/*
 * Copyright (c) 2017-2020, The Linux Foundation. All rights reserved.
 */

#include <linux/module.h>
#include <linux/slab.h>
#include <linux/uaccess.h>
#include <linux/debugfs.h>
#include <linux/component.h>
#include <linux/of_irq.h>
#include <linux/phy/phy.h>
#include <linux/delay.h>
#include <drm/display/drm_dp_aux_bus.h>
#include <drm/drm_edid.h>

#include "msm_drv.h"
#include "msm_kms.h"
#include "dp_ctrl.h"
#include "dp_catalog.h"
#include "dp_aux.h"
#include "dp_reg.h"
#include "dp_link.h"
#include "dp_panel.h"
#include "dp_display.h"
#include "dp_drm.h"
#include "dp_audio.h"
#include "dp_debug.h"

static bool psr_enabled = false;
module_param(psr_enabled, bool, 0);
MODULE_PARM_DESC(psr_enabled, "enable PSR for eDP and DP displays");

#define HPD_STRING_SIZE 30

enum {
	ISR_DISCONNECTED,
	ISR_CONNECT_PENDING,
	ISR_CONNECTED,
	ISR_HPD_REPLUG_COUNT,
	ISR_IRQ_HPD_PULSE_COUNT,
	ISR_HPD_LO_GLITH_COUNT,
};

/* event thread connection state */
enum {
	ST_DISCONNECTED,
	ST_MAINLINK_READY,
	ST_CONNECTED,
	ST_DISCONNECT_PENDING,
	ST_DISPLAY_OFF,
};

enum {
	EV_NO_EVENT,
	/* hpd events */
	EV_HPD_PLUG_INT,
	EV_IRQ_HPD_INT,
	EV_HPD_UNPLUG_INT,
	EV_USER_NOTIFICATION,
};

#define EVENT_TIMEOUT	(HZ/10)	/* 100ms */
#define DP_EVENT_Q_MAX	8

#define DP_TIMEOUT_NONE		0

#define WAIT_FOR_RESUME_TIMEOUT_JIFFIES (HZ / 2)

struct dp_event {
	u32 event_id;
	u32 data;
	u32 delay;
};

struct dp_display_private {
	int irq;

	unsigned int id;

	/* state variables */
	bool core_initialized;
	bool phy_initialized;
	bool audio_supported;

	struct drm_device *drm_dev;
<<<<<<< HEAD
	struct dentry *root;
=======
>>>>>>> 0c383648

	struct dp_catalog *catalog;
	struct drm_dp_aux *aux;
	struct dp_link    *link;
	struct dp_panel   *panel;
	struct dp_ctrl    *ctrl;

	struct dp_display_mode dp_mode;
	struct msm_dp dp_display;

	/* wait for audio signaling */
	struct completion audio_comp;

	/* event related only access by event thread */
	struct mutex event_mutex;
	wait_queue_head_t event_q;
	u32 hpd_state;
	u32 event_pndx;
	u32 event_gndx;
	struct task_struct *ev_tsk;
	struct dp_event event_list[DP_EVENT_Q_MAX];
	spinlock_t event_lock;

	bool wide_bus_supported;

	struct dp_audio *audio;
};

struct msm_dp_desc {
	phys_addr_t io_start;
	unsigned int id;
<<<<<<< HEAD
	unsigned int connector_type;
=======
>>>>>>> 0c383648
	bool wide_bus_supported;
};

static const struct msm_dp_desc sc7180_dp_descs[] = {
	{ .io_start = 0x0ae90000, .id = MSM_DP_CONTROLLER_0 },
	{}
};

static const struct msm_dp_desc sc7280_dp_descs[] = {
<<<<<<< HEAD
	{ .io_start = 0x0ae90000, .id = MSM_DP_CONTROLLER_0, .connector_type = DRM_MODE_CONNECTOR_DisplayPort, .wide_bus_supported = true },
	{ .io_start = 0x0aea0000, .id = MSM_DP_CONTROLLER_1, .connector_type = DRM_MODE_CONNECTOR_eDP, .wide_bus_supported = true },
=======
	{ .io_start = 0x0ae90000, .id = MSM_DP_CONTROLLER_0, .wide_bus_supported = true },
	{ .io_start = 0x0aea0000, .id = MSM_DP_CONTROLLER_1, .wide_bus_supported = true },
>>>>>>> 0c383648
	{}
};

static const struct msm_dp_desc sc8180x_dp_descs[] = {
	{ .io_start = 0x0ae90000, .id = MSM_DP_CONTROLLER_0 },
	{ .io_start = 0x0ae98000, .id = MSM_DP_CONTROLLER_1 },
	{ .io_start = 0x0ae9a000, .id = MSM_DP_CONTROLLER_2 },
	{}
};

static const struct msm_dp_desc sc8280xp_dp_descs[] = {
<<<<<<< HEAD
	{ .io_start = 0x0ae90000, .id = MSM_DP_CONTROLLER_0, .connector_type = DRM_MODE_CONNECTOR_DisplayPort, .wide_bus_supported = true },
	{ .io_start = 0x0ae98000, .id = MSM_DP_CONTROLLER_1, .connector_type = DRM_MODE_CONNECTOR_DisplayPort, .wide_bus_supported = true },
	{ .io_start = 0x0ae9a000, .id = MSM_DP_CONTROLLER_2, .connector_type = DRM_MODE_CONNECTOR_DisplayPort, .wide_bus_supported = true },
	{ .io_start = 0x0aea0000, .id = MSM_DP_CONTROLLER_3, .connector_type = DRM_MODE_CONNECTOR_DisplayPort, .wide_bus_supported = true },
	{ .io_start = 0x22090000, .id = MSM_DP_CONTROLLER_0, .connector_type = DRM_MODE_CONNECTOR_DisplayPort, .wide_bus_supported = true },
	{ .io_start = 0x22098000, .id = MSM_DP_CONTROLLER_1, .connector_type = DRM_MODE_CONNECTOR_DisplayPort, .wide_bus_supported = true },
	{ .io_start = 0x2209a000, .id = MSM_DP_CONTROLLER_2, .connector_type = DRM_MODE_CONNECTOR_DisplayPort, .wide_bus_supported = true },
	{ .io_start = 0x220a0000, .id = MSM_DP_CONTROLLER_3, .connector_type = DRM_MODE_CONNECTOR_DisplayPort, .wide_bus_supported = true },
	{}
};

static const struct msm_dp_desc sc8280xp_edp_descs[] = {
	{ .io_start = 0x0ae9a000, .id = MSM_DP_CONTROLLER_2, .connector_type = DRM_MODE_CONNECTOR_eDP, .wide_bus_supported = true },
	{ .io_start = 0x0aea0000, .id = MSM_DP_CONTROLLER_3, .connector_type = DRM_MODE_CONNECTOR_eDP, .wide_bus_supported = true },
	{ .io_start = 0x2209a000, .id = MSM_DP_CONTROLLER_2, .connector_type = DRM_MODE_CONNECTOR_eDP, .wide_bus_supported = true },
	{ .io_start = 0x220a0000, .id = MSM_DP_CONTROLLER_3, .connector_type = DRM_MODE_CONNECTOR_eDP, .wide_bus_supported = true },
=======
	{ .io_start = 0x0ae90000, .id = MSM_DP_CONTROLLER_0, .wide_bus_supported = true },
	{ .io_start = 0x0ae98000, .id = MSM_DP_CONTROLLER_1, .wide_bus_supported = true },
	{ .io_start = 0x0ae9a000, .id = MSM_DP_CONTROLLER_2, .wide_bus_supported = true },
	{ .io_start = 0x0aea0000, .id = MSM_DP_CONTROLLER_3, .wide_bus_supported = true },
	{ .io_start = 0x22090000, .id = MSM_DP_CONTROLLER_0, .wide_bus_supported = true },
	{ .io_start = 0x22098000, .id = MSM_DP_CONTROLLER_1, .wide_bus_supported = true },
	{ .io_start = 0x2209a000, .id = MSM_DP_CONTROLLER_2, .wide_bus_supported = true },
	{ .io_start = 0x220a0000, .id = MSM_DP_CONTROLLER_3, .wide_bus_supported = true },
	{}
};

static const struct msm_dp_desc sm8650_dp_descs[] = {
	{ .io_start = 0x0af54000, .id = MSM_DP_CONTROLLER_0 },
>>>>>>> 0c383648
	{}
};

static const struct msm_dp_desc x1e80100_dp_descs[] = {
	{ .io_start = 0x0ae90000, .id = MSM_DP_CONTROLLER_0, .wide_bus_supported = true },
	{ .io_start = 0x0ae98000, .id = MSM_DP_CONTROLLER_1, .wide_bus_supported = true },
	{ .io_start = 0x0ae9a000, .id = MSM_DP_CONTROLLER_2, .wide_bus_supported = true },
	{ .io_start = 0x0aea0000, .id = MSM_DP_CONTROLLER_3, .wide_bus_supported = true },
	{}
};

static const struct msm_dp_desc sm8650_dp_descs[] = {
	{ .io_start = 0x0af54000, .id = MSM_DP_CONTROLLER_0, .connector_type = DRM_MODE_CONNECTOR_DisplayPort },
	{}
};

static const struct of_device_id dp_dt_match[] = {
	{ .compatible = "qcom,sc7180-dp", .data = &sc7180_dp_descs },
	{ .compatible = "qcom,sc7280-dp", .data = &sc7280_dp_descs },
	{ .compatible = "qcom,sc7280-edp", .data = &sc7280_dp_descs },
	{ .compatible = "qcom,sc8180x-dp", .data = &sc8180x_dp_descs },
	{ .compatible = "qcom,sc8180x-edp", .data = &sc8180x_dp_descs },
	{ .compatible = "qcom,sc8280xp-dp", .data = &sc8280xp_dp_descs },
	{ .compatible = "qcom,sc8280xp-edp", .data = &sc8280xp_dp_descs },
	{ .compatible = "qcom,sdm845-dp", .data = &sc7180_dp_descs },
<<<<<<< HEAD
	{ .compatible = "qcom,sm8350-dp", .data = &sm8350_dp_descs },
	{ .compatible = "qcom,sm8650-dp", .data = &sm8650_dp_descs },
=======
	{ .compatible = "qcom,sm8350-dp", .data = &sc7180_dp_descs },
	{ .compatible = "qcom,sm8650-dp", .data = &sm8650_dp_descs },
	{ .compatible = "qcom,x1e80100-dp", .data = &x1e80100_dp_descs },
>>>>>>> 0c383648
	{}
};

static struct dp_display_private *dev_get_dp_display_private(struct device *dev)
{
	struct msm_dp *dp = dev_get_drvdata(dev);

	return container_of(dp, struct dp_display_private, dp_display);
}

static int dp_add_event(struct dp_display_private *dp_priv, u32 event,
						u32 data, u32 delay)
{
	unsigned long flag;
	struct dp_event *todo;
	int pndx;

	spin_lock_irqsave(&dp_priv->event_lock, flag);
	pndx = dp_priv->event_pndx + 1;
	pndx %= DP_EVENT_Q_MAX;
	if (pndx == dp_priv->event_gndx) {
		pr_err("event_q is full: pndx=%d gndx=%d\n",
			dp_priv->event_pndx, dp_priv->event_gndx);
		spin_unlock_irqrestore(&dp_priv->event_lock, flag);
		return -EPERM;
	}
	todo = &dp_priv->event_list[dp_priv->event_pndx++];
	dp_priv->event_pndx %= DP_EVENT_Q_MAX;
	todo->event_id = event;
	todo->data = data;
	todo->delay = delay;
	wake_up(&dp_priv->event_q);
	spin_unlock_irqrestore(&dp_priv->event_lock, flag);

	return 0;
}

static int dp_del_event(struct dp_display_private *dp_priv, u32 event)
{
	unsigned long flag;
	struct dp_event *todo;
	u32	gndx;

	spin_lock_irqsave(&dp_priv->event_lock, flag);
	if (dp_priv->event_pndx == dp_priv->event_gndx) {
		spin_unlock_irqrestore(&dp_priv->event_lock, flag);
		return -ENOENT;
	}

	gndx = dp_priv->event_gndx;
	while (dp_priv->event_pndx != gndx) {
		todo = &dp_priv->event_list[gndx];
		if (todo->event_id == event) {
			todo->event_id = EV_NO_EVENT;	/* deleted */
			todo->delay = 0;
		}
		gndx++;
		gndx %= DP_EVENT_Q_MAX;
	}
	spin_unlock_irqrestore(&dp_priv->event_lock, flag);

	return 0;
}

void dp_display_signal_audio_start(struct msm_dp *dp_display)
{
	struct dp_display_private *dp;

	dp = container_of(dp_display, struct dp_display_private, dp_display);

	reinit_completion(&dp->audio_comp);
}

void dp_display_signal_audio_complete(struct msm_dp *dp_display)
{
	struct dp_display_private *dp;

	dp = container_of(dp_display, struct dp_display_private, dp_display);

	complete_all(&dp->audio_comp);
}

static int dp_hpd_event_thread_start(struct dp_display_private *dp_priv);

static int dp_display_bind(struct device *dev, struct device *master,
			   void *data)
{
	int rc = 0;
	struct dp_display_private *dp = dev_get_dp_display_private(dev);
	struct msm_drm_private *priv = dev_get_drvdata(master);
	struct drm_device *drm = priv->dev;

	dp->dp_display.drm_dev = drm;
	priv->dp[dp->id] = &dp->dp_display;



	dp->drm_dev = drm;
	dp->aux->drm_dev = drm;
	rc = dp_aux_register(dp->aux);
	if (rc) {
		DRM_ERROR("DRM DP AUX register failed\n");
		goto end;
	}


	rc = dp_register_audio_driver(dev, dp->audio);
	if (rc) {
		DRM_ERROR("Audio registration Dp failed\n");
		goto end;
	}

	rc = dp_hpd_event_thread_start(dp);
	if (rc) {
		DRM_ERROR("Event thread create failed\n");
		goto end;
	}

	return 0;
end:
	return rc;
}

static void dp_display_unbind(struct device *dev, struct device *master,
			      void *data)
{
	struct dp_display_private *dp = dev_get_dp_display_private(dev);
	struct msm_drm_private *priv = dev_get_drvdata(master);

	kthread_stop(dp->ev_tsk);

	of_dp_aux_depopulate_bus(dp->aux);

	dp_unregister_audio_driver(dev, dp->audio);
	dp_aux_unregister(dp->aux);
	dp->drm_dev = NULL;
	dp->aux->drm_dev = NULL;
	priv->dp[dp->id] = NULL;
}

static const struct component_ops dp_display_comp_ops = {
	.bind = dp_display_bind,
	.unbind = dp_display_unbind,
};

static void dp_display_send_hpd_event(struct msm_dp *dp_display)
{
	struct dp_display_private *dp;
	struct drm_connector *connector;

	dp = container_of(dp_display, struct dp_display_private, dp_display);

	connector = dp->dp_display.connector;
	drm_helper_hpd_irq_event(connector->dev);
}

static int dp_display_send_hpd_notification(struct dp_display_private *dp,
					    bool hpd)
{
	if ((hpd && dp->dp_display.link_ready) ||
			(!hpd && !dp->dp_display.link_ready)) {
		drm_dbg_dp(dp->drm_dev, "HPD already %s\n",
				(hpd ? "on" : "off"));
		return 0;
	}

	/* reset video pattern flag on disconnect */
	if (!hpd) {
		dp->panel->video_test = false;
		if (!dp->dp_display.is_edp)
			drm_dp_set_subconnector_property(dp->dp_display.connector,
							 connector_status_disconnected,
							 dp->panel->dpcd,
							 dp->panel->downstream_ports);
	}

	dp->dp_display.link_ready = hpd;

	drm_dbg_dp(dp->drm_dev, "type=%d hpd=%d\n",
			dp->dp_display.connector_type, hpd);
	dp_display_send_hpd_event(&dp->dp_display);

	return 0;
}

static int dp_display_process_hpd_high(struct dp_display_private *dp)
{
	int rc = 0;
	struct edid *edid;

	rc = dp_panel_read_sink_caps(dp->panel, dp->dp_display.connector);
	if (rc)
		goto end;

	dp_link_process_request(dp->link);

	if (!dp->dp_display.is_edp)
		drm_dp_set_subconnector_property(dp->dp_display.connector,
						 connector_status_connected,
						 dp->panel->dpcd,
						 dp->panel->downstream_ports);

	edid = dp->panel->edid;

	dp->dp_display.psr_supported = dp->panel->psr_cap.version && psr_enabled;

	dp->audio_supported = drm_detect_monitor_audio(edid);
	dp_panel_handle_sink_request(dp->panel);

	/*
	 * set sink to normal operation mode -- D0
	 * before dpcd read
	 */
	dp_link_psm_config(dp->link, &dp->panel->link_info, false);

	dp_link_reset_phy_params_vx_px(dp->link);
	rc = dp_ctrl_on_link(dp->ctrl);
	if (rc) {
		DRM_ERROR("failed to complete DP link training\n");
		goto end;
	}

	dp_add_event(dp, EV_USER_NOTIFICATION, true, 0);

end:
	return rc;
}

static void dp_display_host_phy_init(struct dp_display_private *dp)
{
	drm_dbg_dp(dp->drm_dev, "type=%d core_init=%d phy_init=%d\n",
		dp->dp_display.connector_type, dp->core_initialized,
		dp->phy_initialized);

	if (!dp->phy_initialized) {
		dp_ctrl_phy_init(dp->ctrl);
		dp->phy_initialized = true;
	}
}

static void dp_display_host_phy_exit(struct dp_display_private *dp)
{
	drm_dbg_dp(dp->drm_dev, "type=%d core_init=%d phy_init=%d\n",
		dp->dp_display.connector_type, dp->core_initialized,
		dp->phy_initialized);

	if (dp->phy_initialized) {
		dp_ctrl_phy_exit(dp->ctrl);
		dp->phy_initialized = false;
	}
}

static void dp_display_host_init(struct dp_display_private *dp)
{
	drm_dbg_dp(dp->drm_dev, "type=%d core_init=%d phy_init=%d\n",
		dp->dp_display.connector_type, dp->core_initialized,
		dp->phy_initialized);

	dp_ctrl_core_clk_enable(dp->ctrl);
	dp_ctrl_reset_irq_ctrl(dp->ctrl, true);
	dp_aux_init(dp->aux);
	dp->core_initialized = true;
}

static void dp_display_host_deinit(struct dp_display_private *dp)
{
	drm_dbg_dp(dp->drm_dev, "type=%d core_init=%d phy_init=%d\n",
		dp->dp_display.connector_type, dp->core_initialized,
		dp->phy_initialized);

	dp_ctrl_reset_irq_ctrl(dp->ctrl, false);
	dp_aux_deinit(dp->aux);
	dp_ctrl_core_clk_disable(dp->ctrl);
	dp->core_initialized = false;
}

static int dp_display_usbpd_configure_cb(struct device *dev)
{
	struct dp_display_private *dp = dev_get_dp_display_private(dev);

	dp_display_host_phy_init(dp);

	return dp_display_process_hpd_high(dp);
}

static int dp_display_notify_disconnect(struct device *dev)
{
	struct dp_display_private *dp = dev_get_dp_display_private(dev);

	dp_add_event(dp, EV_USER_NOTIFICATION, false, 0);

	return 0;
}

static void dp_display_handle_video_request(struct dp_display_private *dp)
{
	if (dp->link->sink_request & DP_TEST_LINK_VIDEO_PATTERN) {
		dp->panel->video_test = true;
		dp_link_send_test_response(dp->link);
	}
}

static int dp_display_handle_port_status_changed(struct dp_display_private *dp)
{
	int rc = 0;

	if (drm_dp_is_branch(dp->panel->dpcd) && dp->link->sink_count == 0) {
		drm_dbg_dp(dp->drm_dev, "sink count is zero, nothing to do\n");
		if (dp->hpd_state != ST_DISCONNECTED) {
			dp->hpd_state = ST_DISCONNECT_PENDING;
			dp_add_event(dp, EV_USER_NOTIFICATION, false, 0);
		}
	} else {
		if (dp->hpd_state == ST_DISCONNECTED) {
			dp->hpd_state = ST_MAINLINK_READY;
			rc = dp_display_process_hpd_high(dp);
			if (rc)
				dp->hpd_state = ST_DISCONNECTED;
		}
	}

	return rc;
}

static int dp_display_handle_irq_hpd(struct dp_display_private *dp)
{
	u32 sink_request = dp->link->sink_request;

	drm_dbg_dp(dp->drm_dev, "%d\n", sink_request);
	if (dp->hpd_state == ST_DISCONNECTED) {
		if (sink_request & DP_LINK_STATUS_UPDATED) {
			drm_dbg_dp(dp->drm_dev, "Disconnected sink_request: %d\n",
							sink_request);
			DRM_ERROR("Disconnected, no DP_LINK_STATUS_UPDATED\n");
			return -EINVAL;
		}
	}

	dp_ctrl_handle_sink_request(dp->ctrl);

	if (sink_request & DP_TEST_LINK_VIDEO_PATTERN)
		dp_display_handle_video_request(dp);

	return 0;
}

static int dp_display_usbpd_attention_cb(struct device *dev)
{
	int rc = 0;
	u32 sink_request;
	struct dp_display_private *dp = dev_get_dp_display_private(dev);

	/* check for any test request issued by sink */
	rc = dp_link_process_request(dp->link);
	if (!rc) {
		sink_request = dp->link->sink_request;
		drm_dbg_dp(dp->drm_dev, "hpd_state=%d sink_request=%d\n",
					dp->hpd_state, sink_request);
		if (sink_request & DS_PORT_STATUS_CHANGED)
			rc = dp_display_handle_port_status_changed(dp);
		else
			rc = dp_display_handle_irq_hpd(dp);
	}

	return rc;
}

static int dp_hpd_plug_handle(struct dp_display_private *dp, u32 data)
{
	u32 state;
	int ret;
	struct platform_device *pdev = dp->dp_display.pdev;
<<<<<<< HEAD
=======

	dp_aux_enable_xfers(dp->aux, true);
>>>>>>> 0c383648

	mutex_lock(&dp->event_mutex);

	state =  dp->hpd_state;
	drm_dbg_dp(dp->drm_dev, "Before, type=%d hpd_state=%d\n",
			dp->dp_display.connector_type, state);

	if (state == ST_DISPLAY_OFF) {
		mutex_unlock(&dp->event_mutex);
		return 0;
	}

	if (state == ST_MAINLINK_READY || state == ST_CONNECTED) {
		mutex_unlock(&dp->event_mutex);
		return 0;
	}

	if (state == ST_DISCONNECT_PENDING) {
		/* wait until ST_DISCONNECTED */
		dp_add_event(dp, EV_HPD_PLUG_INT, 0, 1); /* delay = 1 */
		mutex_unlock(&dp->event_mutex);
		return 0;
	}

	ret = pm_runtime_resume_and_get(&pdev->dev);
	if (ret) {
		DRM_ERROR("failed to pm_runtime_resume\n");
		mutex_unlock(&dp->event_mutex);
		return ret;
	}

	ret = dp_display_usbpd_configure_cb(&pdev->dev);
	if (ret) {	/* link train failed */
		dp->hpd_state = ST_DISCONNECTED;
		pm_runtime_put_sync(&pdev->dev);
	} else {
		dp->hpd_state = ST_MAINLINK_READY;
	}

	drm_dbg_dp(dp->drm_dev, "After, type=%d hpd_state=%d\n",
			dp->dp_display.connector_type, state);
	mutex_unlock(&dp->event_mutex);

	/* uevent will complete connection part */
	return 0;
};

static void dp_display_handle_plugged_change(struct msm_dp *dp_display,
		bool plugged)
{
	struct dp_display_private *dp;

	dp = container_of(dp_display,
			struct dp_display_private, dp_display);

	/* notify audio subsystem only if sink supports audio */
	if (dp_display->plugged_cb && dp_display->codec_dev &&
			dp->audio_supported)
		dp_display->plugged_cb(dp_display->codec_dev, plugged);
}

static int dp_hpd_unplug_handle(struct dp_display_private *dp, u32 data)
{
	u32 state;
	struct platform_device *pdev = dp->dp_display.pdev;
<<<<<<< HEAD
=======

	dp_aux_enable_xfers(dp->aux, false);
>>>>>>> 0c383648

	mutex_lock(&dp->event_mutex);

	state = dp->hpd_state;

	drm_dbg_dp(dp->drm_dev, "Before, type=%d hpd_state=%d\n",
			dp->dp_display.connector_type, state);

	/* unplugged, no more irq_hpd handle */
	dp_del_event(dp, EV_IRQ_HPD_INT);

	if (state == ST_DISCONNECTED) {
		/* triggered by irq_hdp with sink_count = 0 */
		if (dp->link->sink_count == 0) {
			dp_display_host_phy_exit(dp);
		}
		dp_display_notify_disconnect(&dp->dp_display.pdev->dev);
		mutex_unlock(&dp->event_mutex);
		return 0;
	} else if (state == ST_DISCONNECT_PENDING) {
		mutex_unlock(&dp->event_mutex);
		return 0;
	} else if (state == ST_MAINLINK_READY) {
		dp_ctrl_off_link(dp->ctrl);
		dp_display_host_phy_exit(dp);
		dp->hpd_state = ST_DISCONNECTED;
		dp_display_notify_disconnect(&dp->dp_display.pdev->dev);
		pm_runtime_put_sync(&pdev->dev);
		mutex_unlock(&dp->event_mutex);
		return 0;
	}

	/*
	 * We don't need separate work for disconnect as
	 * connect/attention interrupts are disabled
	 */
	dp_display_notify_disconnect(&dp->dp_display.pdev->dev);

	if (state == ST_DISPLAY_OFF) {
		dp->hpd_state = ST_DISCONNECTED;
	} else {
		dp->hpd_state = ST_DISCONNECT_PENDING;
	}

	/* signal the disconnect event early to ensure proper teardown */
	dp_display_handle_plugged_change(&dp->dp_display, false);

	drm_dbg_dp(dp->drm_dev, "After, type=%d hpd_state=%d\n",
			dp->dp_display.connector_type, state);

	/* uevent will complete disconnection part */
	pm_runtime_put_sync(&pdev->dev);
	mutex_unlock(&dp->event_mutex);
	return 0;
}

static int dp_irq_hpd_handle(struct dp_display_private *dp, u32 data)
{
	u32 state;

	mutex_lock(&dp->event_mutex);

	/* irq_hpd can happen at either connected or disconnected state */
	state =  dp->hpd_state;
	drm_dbg_dp(dp->drm_dev, "Before, type=%d hpd_state=%d\n",
			dp->dp_display.connector_type, state);

	if (state == ST_DISPLAY_OFF) {
		mutex_unlock(&dp->event_mutex);
		return 0;
	}

	if (state == ST_MAINLINK_READY || state == ST_DISCONNECT_PENDING) {
		/* wait until ST_CONNECTED */
		dp_add_event(dp, EV_IRQ_HPD_INT, 0, 1); /* delay = 1 */
		mutex_unlock(&dp->event_mutex);
		return 0;
	}

	dp_display_usbpd_attention_cb(&dp->dp_display.pdev->dev);

	drm_dbg_dp(dp->drm_dev, "After, type=%d hpd_state=%d\n",
			dp->dp_display.connector_type, state);

	mutex_unlock(&dp->event_mutex);

	return 0;
}

static void dp_display_deinit_sub_modules(struct dp_display_private *dp)
{
	dp_audio_put(dp->audio);
	dp_panel_put(dp->panel);
	dp_aux_put(dp->aux);
}

static int dp_init_sub_modules(struct dp_display_private *dp)
{
	int rc = 0;
	struct device *dev = &dp->dp_display.pdev->dev;
	struct dp_panel_in panel_in = {
		.dev = dev,
	};
	struct phy *phy;

	phy = devm_phy_get(dev, "dp");
	if (IS_ERR(phy))
		return PTR_ERR(phy);
<<<<<<< HEAD
=======

	rc = phy_set_mode_ext(phy, PHY_MODE_DP,
			      dp->dp_display.is_edp ? PHY_SUBMODE_EDP : PHY_SUBMODE_DP);
	if (rc) {
		DRM_ERROR("failed to set phy submode, rc = %d\n", rc);
		dp->catalog = NULL;
		goto error;
	}
>>>>>>> 0c383648

	dp->catalog = dp_catalog_get(dev);
	if (IS_ERR(dp->catalog)) {
		rc = PTR_ERR(dp->catalog);
		DRM_ERROR("failed to initialize catalog, rc = %d\n", rc);
		dp->catalog = NULL;
		goto error;
	}

	dp->aux = dp_aux_get(dev, dp->catalog,
			     phy,
			     dp->dp_display.is_edp);
	if (IS_ERR(dp->aux)) {
		rc = PTR_ERR(dp->aux);
		DRM_ERROR("failed to initialize aux, rc = %d\n", rc);
		dp->aux = NULL;
		goto error;
	}

	dp->link = dp_link_get(dev, dp->aux);
	if (IS_ERR(dp->link)) {
		rc = PTR_ERR(dp->link);
		DRM_ERROR("failed to initialize link, rc = %d\n", rc);
		dp->link = NULL;
		goto error_link;
	}

	panel_in.aux = dp->aux;
	panel_in.catalog = dp->catalog;
	panel_in.link = dp->link;

	dp->panel = dp_panel_get(&panel_in);
	if (IS_ERR(dp->panel)) {
		rc = PTR_ERR(dp->panel);
		DRM_ERROR("failed to initialize panel, rc = %d\n", rc);
		dp->panel = NULL;
		goto error_link;
	}

	dp->ctrl = dp_ctrl_get(dev, dp->link, dp->panel, dp->aux,
			       dp->catalog,
			       phy);
	if (IS_ERR(dp->ctrl)) {
		rc = PTR_ERR(dp->ctrl);
		DRM_ERROR("failed to initialize ctrl, rc = %d\n", rc);
		dp->ctrl = NULL;
		goto error_ctrl;
	}

	dp->audio = dp_audio_get(dp->dp_display.pdev, dp->panel, dp->catalog);
	if (IS_ERR(dp->audio)) {
		rc = PTR_ERR(dp->audio);
		pr_err("failed to initialize audio, rc = %d\n", rc);
		dp->audio = NULL;
		goto error_ctrl;
	}

	return rc;

error_ctrl:
	dp_panel_put(dp->panel);
error_link:
	dp_aux_put(dp->aux);
error:
	return rc;
}

static int dp_display_set_mode(struct msm_dp *dp_display,
			       struct dp_display_mode *mode)
{
	struct dp_display_private *dp;

	dp = container_of(dp_display, struct dp_display_private, dp_display);

	drm_mode_copy(&dp->panel->dp_mode.drm_mode, &mode->drm_mode);
	dp->panel->dp_mode.bpp = mode->bpp;
<<<<<<< HEAD
	dp->panel->dp_mode.capabilities = mode->capabilities;
=======
>>>>>>> 0c383648
	dp->panel->dp_mode.out_fmt_is_yuv_420 = mode->out_fmt_is_yuv_420;
	dp_panel_init_panel_info(dp->panel);
	return 0;
}

static int dp_display_enable(struct dp_display_private *dp, bool force_link_train)
{
	int rc = 0;
	struct msm_dp *dp_display = &dp->dp_display;

	drm_dbg_dp(dp->drm_dev, "sink_count=%d\n", dp->link->sink_count);
	if (dp_display->power_on) {
		drm_dbg_dp(dp->drm_dev, "Link already setup, return\n");
		return 0;
	}

	rc = dp_ctrl_on_stream(dp->ctrl, force_link_train);
	if (!rc)
		dp_display->power_on = true;

	return rc;
}

static int dp_display_post_enable(struct msm_dp *dp_display)
{
	struct dp_display_private *dp;
	u32 rate;

	dp = container_of(dp_display, struct dp_display_private, dp_display);

	rate = dp->link->link_params.rate;

	if (dp->audio_supported) {
		dp->audio->bw_code = drm_dp_link_rate_to_bw_code(rate);
		dp->audio->lane_count = dp->link->link_params.num_lanes;
	}

	/* signal the connect event late to synchronize video and display */
	dp_display_handle_plugged_change(dp_display, true);

	if (dp_display->psr_supported)
		dp_ctrl_config_psr(dp->ctrl);

	return 0;
}

static int dp_display_disable(struct dp_display_private *dp)
{
	struct msm_dp *dp_display = &dp->dp_display;

	if (!dp_display->power_on)
		return 0;

	/* wait only if audio was enabled */
	if (dp_display->audio_enabled) {
		/* signal the disconnect event */
		dp_display_handle_plugged_change(dp_display, false);
		if (!wait_for_completion_timeout(&dp->audio_comp,
				HZ * 5))
			DRM_ERROR("audio comp timeout\n");
	}

	dp_display->audio_enabled = false;

	if (dp->link->sink_count == 0) {
		/*
		 * irq_hpd with sink_count = 0
		 * hdmi unplugged out of dongle
		 */
		dp_ctrl_off_link_stream(dp->ctrl);
	} else {
		/*
		 * unplugged interrupt
		 * dongle unplugged out of DUT
		 */
		dp_ctrl_off(dp->ctrl);
		dp_display_host_phy_exit(dp);
	}

	dp_display->power_on = false;

	drm_dbg_dp(dp->drm_dev, "sink count: %d\n", dp->link->sink_count);
	return 0;
}

int dp_display_set_plugged_cb(struct msm_dp *dp_display,
		hdmi_codec_plugged_cb fn, struct device *codec_dev)
{
	bool plugged;

	dp_display->plugged_cb = fn;
	dp_display->codec_dev = codec_dev;
	plugged = dp_display->link_ready;
	dp_display_handle_plugged_change(dp_display, plugged);

	return 0;
}

/**
 * dp_bridge_mode_valid - callback to determine if specified mode is valid
 * @bridge: Pointer to drm bridge structure
 * @info: display info
 * @mode: Pointer to drm mode structure
 * Returns: Validity status for specified mode
 */
enum drm_mode_status dp_bridge_mode_valid(struct drm_bridge *bridge,
					  const struct drm_display_info *info,
					  const struct drm_display_mode *mode)
{
	const u32 num_components = 3, default_bpp = 24;
	struct dp_display_private *dp_display;
	struct dp_link_info *link_info;
	u32 mode_rate_khz = 0, supported_rate_khz = 0, mode_bpp = 0;
	struct msm_dp *dp;
	int mode_pclk_khz = mode->clock;

	dp = to_dp_bridge(bridge)->dp_display;

	if (!dp || !mode_pclk_khz || !dp->connector) {
		DRM_ERROR("invalid params\n");
		return -EINVAL;
	}

	if (mode->clock > DP_MAX_PIXEL_CLK_KHZ)
		return MODE_CLOCK_HIGH;

	dp_display = container_of(dp, struct dp_display_private, dp_display);
	link_info = &dp_display->panel->link_info;

	if (drm_mode_is_420_only(&dp->connector->display_info, mode) &&
	    dp_display->panel->vsc_sdp_supported)
		mode_pclk_khz /= 2;

	mode_bpp = dp->connector->display_info.bpc * num_components;
	if (!mode_bpp)
		mode_bpp = default_bpp;

	mode_bpp = dp_panel_get_mode_bpp(dp_display->panel,
			mode_bpp, mode_pclk_khz);

	mode_rate_khz = mode_pclk_khz * mode_bpp;
	supported_rate_khz = link_info->num_lanes * link_info->rate * 8;

	if (mode_rate_khz > supported_rate_khz)
		return MODE_BAD;

	return MODE_OK;
}

int dp_display_get_modes(struct msm_dp *dp)
{
	struct dp_display_private *dp_display;

	if (!dp) {
		DRM_ERROR("invalid params\n");
		return 0;
	}

	dp_display = container_of(dp, struct dp_display_private, dp_display);

	return dp_panel_get_modes(dp_display->panel,
		dp->connector);
}

bool dp_display_check_video_test(struct msm_dp *dp)
{
	struct dp_display_private *dp_display;

	dp_display = container_of(dp, struct dp_display_private, dp_display);

	return dp_display->panel->video_test;
}

int dp_display_get_test_bpp(struct msm_dp *dp)
{
	struct dp_display_private *dp_display;

	if (!dp) {
		DRM_ERROR("invalid params\n");
		return 0;
	}

	dp_display = container_of(dp, struct dp_display_private, dp_display);

	return dp_link_bit_depth_to_bpp(
		dp_display->link->test_video.test_bit_depth);
}

void msm_dp_snapshot(struct msm_disp_state *disp_state, struct msm_dp *dp)
{
	struct dp_display_private *dp_display;

	dp_display = container_of(dp, struct dp_display_private, dp_display);

	/*
	 * if we are reading registers we need the link clocks to be on
	 * however till DP cable is connected this will not happen as we
	 * do not know the resolution to power up with. Hence check the
	 * power_on status before dumping DP registers to avoid crash due
	 * to unclocked access
	 */
	mutex_lock(&dp_display->event_mutex);

	if (!dp->power_on) {
		mutex_unlock(&dp_display->event_mutex);
		return;
	}

	dp_catalog_snapshot(dp_display->catalog, disp_state);

	mutex_unlock(&dp_display->event_mutex);
}

void dp_display_set_psr(struct msm_dp *dp_display, bool enter)
{
	struct dp_display_private *dp;

	if (!dp_display) {
		DRM_ERROR("invalid params\n");
		return;
	}

	dp = container_of(dp_display, struct dp_display_private, dp_display);
	dp_ctrl_set_psr(dp->ctrl, enter);
}

static int hpd_event_thread(void *data)
{
	struct dp_display_private *dp_priv;
	unsigned long flag;
	struct dp_event *todo;
	int timeout_mode = 0;

	dp_priv = (struct dp_display_private *)data;

	while (1) {
		if (timeout_mode) {
			wait_event_timeout(dp_priv->event_q,
				(dp_priv->event_pndx == dp_priv->event_gndx) ||
					kthread_should_stop(), EVENT_TIMEOUT);
		} else {
			wait_event_interruptible(dp_priv->event_q,
				(dp_priv->event_pndx != dp_priv->event_gndx) ||
					kthread_should_stop());
		}

		if (kthread_should_stop())
			break;

		spin_lock_irqsave(&dp_priv->event_lock, flag);
		todo = &dp_priv->event_list[dp_priv->event_gndx];
		if (todo->delay) {
			struct dp_event *todo_next;

			dp_priv->event_gndx++;
			dp_priv->event_gndx %= DP_EVENT_Q_MAX;

			/* re enter delay event into q */
			todo_next = &dp_priv->event_list[dp_priv->event_pndx++];
			dp_priv->event_pndx %= DP_EVENT_Q_MAX;
			todo_next->event_id = todo->event_id;
			todo_next->data = todo->data;
			todo_next->delay = todo->delay - 1;

			/* clean up older event */
			todo->event_id = EV_NO_EVENT;
			todo->delay = 0;

			/* switch to timeout mode */
			timeout_mode = 1;
			spin_unlock_irqrestore(&dp_priv->event_lock, flag);
			continue;
		}

		/* timeout with no events in q */
		if (dp_priv->event_pndx == dp_priv->event_gndx) {
			spin_unlock_irqrestore(&dp_priv->event_lock, flag);
			continue;
		}

		dp_priv->event_gndx++;
		dp_priv->event_gndx %= DP_EVENT_Q_MAX;
		timeout_mode = 0;
		spin_unlock_irqrestore(&dp_priv->event_lock, flag);

		switch (todo->event_id) {
		case EV_HPD_PLUG_INT:
			dp_hpd_plug_handle(dp_priv, todo->data);
			break;
		case EV_HPD_UNPLUG_INT:
			dp_hpd_unplug_handle(dp_priv, todo->data);
			break;
		case EV_IRQ_HPD_INT:
			dp_irq_hpd_handle(dp_priv, todo->data);
			break;
		case EV_USER_NOTIFICATION:
			dp_display_send_hpd_notification(dp_priv,
						todo->data);
			break;
		default:
			break;
		}
	}

	return 0;
}

static int dp_hpd_event_thread_start(struct dp_display_private *dp_priv)
{
	/* set event q to empty */
	dp_priv->event_gndx = 0;
	dp_priv->event_pndx = 0;

	dp_priv->ev_tsk = kthread_run(hpd_event_thread, dp_priv, "dp_hpd_handler");
	if (IS_ERR(dp_priv->ev_tsk))
		return PTR_ERR(dp_priv->ev_tsk);

	return 0;
}

static irqreturn_t dp_display_irq_handler(int irq, void *dev_id)
{
	struct dp_display_private *dp = dev_id;
	irqreturn_t ret = IRQ_NONE;
	u32 hpd_isr_status;

	if (!dp) {
		DRM_ERROR("invalid data\n");
		return IRQ_NONE;
	}

	hpd_isr_status = dp_catalog_hpd_get_intr_status(dp->catalog);

	if (hpd_isr_status & 0x0F) {
		drm_dbg_dp(dp->drm_dev, "type=%d isr=0x%x\n",
			dp->dp_display.connector_type, hpd_isr_status);
		/* hpd related interrupts */
		if (hpd_isr_status & DP_DP_HPD_PLUG_INT_MASK)
			dp_add_event(dp, EV_HPD_PLUG_INT, 0, 0);

		if (hpd_isr_status & DP_DP_IRQ_HPD_INT_MASK) {
			dp_add_event(dp, EV_IRQ_HPD_INT, 0, 0);
		}

		if (hpd_isr_status & DP_DP_HPD_REPLUG_INT_MASK) {
			dp_add_event(dp, EV_HPD_UNPLUG_INT, 0, 0);
			dp_add_event(dp, EV_HPD_PLUG_INT, 0, 3);
		}

		if (hpd_isr_status & DP_DP_HPD_UNPLUG_INT_MASK)
			dp_add_event(dp, EV_HPD_UNPLUG_INT, 0, 0);

		ret = IRQ_HANDLED;
	}

	/* DP controller isr */
	ret |= dp_ctrl_isr(dp->ctrl);

	/* DP aux isr */
	ret |= dp_aux_isr(dp->aux);

	return ret;
}

static int dp_display_request_irq(struct dp_display_private *dp)
{
	int rc = 0;
	struct platform_device *pdev = dp->dp_display.pdev;

	dp->irq = platform_get_irq(pdev, 0);
	if (dp->irq < 0) {
		DRM_ERROR("failed to get irq\n");
		return dp->irq;
	}

	rc = devm_request_irq(&pdev->dev, dp->irq, dp_display_irq_handler,
			      IRQF_TRIGGER_HIGH|IRQF_NO_AUTOEN,
			      "dp_display_isr", dp);

	if (rc < 0) {
		DRM_ERROR("failed to request IRQ%u: %d\n",
				dp->irq, rc);
		return rc;
	}

	return 0;
}

static const struct msm_dp_desc *dp_display_get_desc(struct platform_device *pdev)
{
	const struct msm_dp_desc *descs = of_device_get_match_data(&pdev->dev);
	struct resource *res;
	int i;

	res = platform_get_resource(pdev, IORESOURCE_MEM, 0);
	if (!res)
		return NULL;

	for (i = 0; i < descs[i].io_start; i++) {
		if (descs[i].io_start == res->start)
			return &descs[i];
	}

	dev_err(&pdev->dev, "unknown displayport instance\n");
	return NULL;
}

static int dp_display_probe_tail(struct device *dev)
{
	struct msm_dp *dp = dev_get_drvdata(dev);
	int ret;

	/*
	 * External bridges are mandatory for eDP interfaces: one has to
	 * provide at least an eDP panel (which gets wrapped into panel-bridge).
	 *
	 * For DisplayPort interfaces external bridges are optional, so
	 * silently ignore an error if one is not present (-ENODEV).
	 */
	dp->next_bridge = devm_drm_of_get_bridge(&dp->pdev->dev, dp->pdev->dev.of_node, 1, 0);
	if (IS_ERR(dp->next_bridge)) {
		ret = PTR_ERR(dp->next_bridge);
		dp->next_bridge = NULL;
		if (dp->is_edp || ret != -ENODEV)
			return ret;
	}

	ret = component_add(dev, &dp_display_comp_ops);
	if (ret)
		DRM_ERROR("component add failed, rc=%d\n", ret);

	return ret;
}

static int dp_auxbus_done_probe(struct drm_dp_aux *aux)
{
	return dp_display_probe_tail(aux->dev);
}

<<<<<<< HEAD
=======
static int dp_display_get_connector_type(struct platform_device *pdev,
					 const struct msm_dp_desc *desc)
{
	struct device_node *node = pdev->dev.of_node;
	struct device_node *aux_bus = of_get_child_by_name(node, "aux-bus");
	struct device_node *panel = of_get_child_by_name(aux_bus, "panel");
	int connector_type;

	if (panel)
		connector_type = DRM_MODE_CONNECTOR_eDP;
	else
		connector_type = DRM_MODE_SUBCONNECTOR_DisplayPort;

	of_node_put(panel);
	of_node_put(aux_bus);

	return connector_type;
}

>>>>>>> 0c383648
static int dp_display_probe(struct platform_device *pdev)
{
	int rc = 0;
	struct dp_display_private *dp;
	const struct msm_dp_desc *desc;

	if (!pdev || !pdev->dev.of_node) {
		DRM_ERROR("pdev not found\n");
		return -ENODEV;
	}

	dp = devm_kzalloc(&pdev->dev, sizeof(*dp), GFP_KERNEL);
	if (!dp)
		return -ENOMEM;

	desc = dp_display_get_desc(pdev);
	if (!desc)
		return -EINVAL;

	dp->dp_display.pdev = pdev;
<<<<<<< HEAD
	dp->name = "drm_dp";
	dp->id = desc->id;
	dp->dp_display.connector_type = desc->connector_type;
=======
	dp->id = desc->id;
	dp->dp_display.connector_type = dp_display_get_connector_type(pdev, desc);
>>>>>>> 0c383648
	dp->wide_bus_supported = desc->wide_bus_supported;
	dp->dp_display.is_edp =
		(dp->dp_display.connector_type == DRM_MODE_CONNECTOR_eDP);

	rc = dp_init_sub_modules(dp);
	if (rc) {
		DRM_ERROR("init sub module failed\n");
		return -EPROBE_DEFER;
	}

	/* setup event q */
	mutex_init(&dp->event_mutex);
	init_waitqueue_head(&dp->event_q);
	spin_lock_init(&dp->event_lock);

	/* Store DP audio handle inside DP display */
	dp->dp_display.dp_audio = dp->audio;

	init_completion(&dp->audio_comp);

	platform_set_drvdata(pdev, &dp->dp_display);

	rc = devm_pm_runtime_enable(&pdev->dev);
	if (rc)
		goto err;

	rc = dp_display_request_irq(dp);
	if (rc)
		goto err;

	if (dp->dp_display.is_edp) {
		rc = devm_of_dp_aux_populate_bus(dp->aux, dp_auxbus_done_probe);
		if (rc) {
			DRM_ERROR("eDP auxbus population failed, rc=%d\n", rc);
			goto err;
		}
	} else {
		rc = dp_display_probe_tail(&pdev->dev);
		if (rc)
			goto err;
	}

	return rc;

err:
	dp_display_deinit_sub_modules(dp);
	return rc;
}

static void dp_display_remove(struct platform_device *pdev)
{
	struct dp_display_private *dp = dev_get_dp_display_private(&pdev->dev);

	component_del(&pdev->dev, &dp_display_comp_ops);
	dp_display_deinit_sub_modules(dp);
	platform_set_drvdata(pdev, NULL);
}

static int dp_pm_runtime_suspend(struct device *dev)
{
	struct dp_display_private *dp = dev_get_dp_display_private(dev);

	disable_irq(dp->irq);

	if (dp->dp_display.is_edp) {
		dp_display_host_phy_exit(dp);
		dp_catalog_ctrl_hpd_disable(dp->catalog);
	}
	dp_display_host_deinit(dp);

	return 0;
}

static int dp_pm_runtime_resume(struct device *dev)
{
	struct dp_display_private *dp = dev_get_dp_display_private(dev);

	/*
	 * for eDP, host cotroller, HPD block and PHY are enabled here
	 * but with HPD irq disabled
	 *
	 * for DP, only host controller is enabled here.
	 * HPD block is enabled at dp_bridge_hpd_enable()
	 * PHY will be enabled at plugin handler later
	 */
	dp_display_host_init(dp);
	if (dp->dp_display.is_edp) {
		dp_catalog_ctrl_hpd_enable(dp->catalog);
		dp_display_host_phy_init(dp);
	}

	enable_irq(dp->irq);
	return 0;
}

static const struct dev_pm_ops dp_pm_ops = {
	SET_RUNTIME_PM_OPS(dp_pm_runtime_suspend, dp_pm_runtime_resume, NULL)
	SET_SYSTEM_SLEEP_PM_OPS(pm_runtime_force_suspend,
				pm_runtime_force_resume)
};

static struct platform_driver dp_display_driver = {
	.probe  = dp_display_probe,
	.remove_new = dp_display_remove,
	.driver = {
		.name = "msm-dp-display",
		.of_match_table = dp_dt_match,
		.suppress_bind_attrs = true,
		.pm = &dp_pm_ops,
	},
};

int __init msm_dp_register(void)
{
	int ret;

	ret = platform_driver_register(&dp_display_driver);
	if (ret)
		DRM_ERROR("Dp display driver register failed");

	return ret;
}

void __exit msm_dp_unregister(void)
{
	platform_driver_unregister(&dp_display_driver);
}

bool msm_dp_is_yuv_420_enabled(const struct msm_dp *dp_display,
			       const struct drm_display_mode *mode)
{
	struct dp_display_private *dp;
	const struct drm_display_info *info;

	dp = container_of(dp_display, struct dp_display_private, dp_display);
	info = &dp_display->connector->display_info;
<<<<<<< HEAD

	return dp->panel->vsc_sdp_supported && drm_mode_is_420_only(info, mode);
}

=======

	return dp->panel->vsc_sdp_supported && drm_mode_is_420_only(info, mode);
}

>>>>>>> 0c383648
bool msm_dp_needs_periph_flush(const struct msm_dp *dp_display,
			       const struct drm_display_mode *mode)
{
	return msm_dp_is_yuv_420_enabled(dp_display, mode);
}

bool msm_dp_wide_bus_available(const struct msm_dp *dp_display)
{
	struct dp_display_private *dp;

	dp = container_of(dp_display, struct dp_display_private, dp_display);

	if (dp->dp_mode.out_fmt_is_yuv_420)
		return false;

	return dp->wide_bus_supported;
}

void dp_display_debugfs_init(struct msm_dp *dp_display, struct dentry *root, bool is_edp)
{
	struct dp_display_private *dp;
	struct device *dev;
	int rc;

	dp = container_of(dp_display, struct dp_display_private, dp_display);
	dev = &dp->dp_display.pdev->dev;

<<<<<<< HEAD
	dp->debug = dp_debug_get(dev, dp->panel,
					dp->link, dp->dp_display.connector,
					root, is_edp);
	if (IS_ERR(dp->debug)) {
		rc = PTR_ERR(dp->debug);
		DRM_ERROR("failed to initialize debug, rc = %d\n", rc);
		dp->debug = NULL;
	}
=======
	rc = dp_debug_init(dev, dp->panel, dp->link, dp->dp_display.connector, root, is_edp);
	if (rc)
		DRM_ERROR("failed to initialize debug, rc = %d\n", rc);
>>>>>>> 0c383648
}

int msm_dp_modeset_init(struct msm_dp *dp_display, struct drm_device *dev,
			struct drm_encoder *encoder, bool yuv_supported)
{
	struct dp_display_private *dp_priv;
	int ret;

	dp_display->drm_dev = dev;

	dp_priv = container_of(dp_display, struct dp_display_private, dp_display);

	ret = dp_bridge_init(dp_display, dev, encoder);
	if (ret) {
		DRM_DEV_ERROR(dev->dev,
			"failed to create dp bridge: %d\n", ret);
		return ret;
	}

	dp_display->connector = dp_drm_connector_init(dp_display, encoder, yuv_supported);
	if (IS_ERR(dp_display->connector)) {
		ret = PTR_ERR(dp_display->connector);
		DRM_DEV_ERROR(dev->dev,
			"failed to create dp connector: %d\n", ret);
		dp_display->connector = NULL;
		return ret;
	}

	dp_priv->panel->connector = dp_display->connector;

	return 0;
}

void dp_bridge_atomic_enable(struct drm_bridge *drm_bridge,
			     struct drm_bridge_state *old_bridge_state)
{
	struct msm_dp_bridge *dp_bridge = to_dp_bridge(drm_bridge);
	struct msm_dp *dp = dp_bridge->dp_display;
	int rc = 0;
	struct dp_display_private *dp_display;
	u32 state;
	bool force_link_train = false;

	dp_display = container_of(dp, struct dp_display_private, dp_display);
	if (!dp_display->dp_mode.drm_mode.clock) {
		DRM_ERROR("invalid params\n");
		return;
	}

	if (dp->is_edp)
		dp_hpd_plug_handle(dp_display, 0);

	mutex_lock(&dp_display->event_mutex);
	if (pm_runtime_resume_and_get(&dp->pdev->dev)) {
		DRM_ERROR("failed to pm_runtime_resume\n");
		mutex_unlock(&dp_display->event_mutex);
		return;
	}

	state = dp_display->hpd_state;
	if (state != ST_DISPLAY_OFF && state != ST_MAINLINK_READY) {
		mutex_unlock(&dp_display->event_mutex);
		return;
	}

	rc = dp_display_set_mode(dp, &dp_display->dp_mode);
	if (rc) {
		DRM_ERROR("Failed to perform a mode set, rc=%d\n", rc);
		mutex_unlock(&dp_display->event_mutex);
		return;
	}

	state =  dp_display->hpd_state;

	if (state == ST_DISPLAY_OFF) {
		dp_display_host_phy_init(dp_display);
		force_link_train = true;
	}

	dp_display_enable(dp_display, force_link_train);

	rc = dp_display_post_enable(dp);
	if (rc) {
		DRM_ERROR("DP display post enable failed, rc=%d\n", rc);
		dp_display_disable(dp_display);
	}

	/* completed connection */
	dp_display->hpd_state = ST_CONNECTED;

	drm_dbg_dp(dp->drm_dev, "type=%d Done\n", dp->connector_type);
	mutex_unlock(&dp_display->event_mutex);
}

void dp_bridge_atomic_disable(struct drm_bridge *drm_bridge,
			      struct drm_bridge_state *old_bridge_state)
{
	struct msm_dp_bridge *dp_bridge = to_dp_bridge(drm_bridge);
	struct msm_dp *dp = dp_bridge->dp_display;
	struct dp_display_private *dp_display;

	dp_display = container_of(dp, struct dp_display_private, dp_display);

	dp_ctrl_push_idle(dp_display->ctrl);
}

void dp_bridge_atomic_post_disable(struct drm_bridge *drm_bridge,
				   struct drm_bridge_state *old_bridge_state)
{
	struct msm_dp_bridge *dp_bridge = to_dp_bridge(drm_bridge);
	struct msm_dp *dp = dp_bridge->dp_display;
	u32 state;
	struct dp_display_private *dp_display;

	dp_display = container_of(dp, struct dp_display_private, dp_display);

	if (dp->is_edp)
		dp_hpd_unplug_handle(dp_display, 0);

	mutex_lock(&dp_display->event_mutex);

	state = dp_display->hpd_state;
	if (state != ST_DISCONNECT_PENDING && state != ST_CONNECTED)
		drm_dbg_dp(dp->drm_dev, "type=%d wrong hpd_state=%d\n",
			   dp->connector_type, state);

	dp_display_disable(dp_display);

	state =  dp_display->hpd_state;
	if (state == ST_DISCONNECT_PENDING) {
		/* completed disconnection */
		dp_display->hpd_state = ST_DISCONNECTED;
	} else {
		dp_display->hpd_state = ST_DISPLAY_OFF;
	}

	drm_dbg_dp(dp->drm_dev, "type=%d Done\n", dp->connector_type);

	pm_runtime_put_sync(&dp->pdev->dev);
	mutex_unlock(&dp_display->event_mutex);
}

void dp_bridge_mode_set(struct drm_bridge *drm_bridge,
			const struct drm_display_mode *mode,
			const struct drm_display_mode *adjusted_mode)
{
	struct msm_dp_bridge *dp_bridge = to_dp_bridge(drm_bridge);
	struct msm_dp *dp = dp_bridge->dp_display;
	struct dp_display_private *dp_display;
	struct dp_panel *dp_panel;

	dp_display = container_of(dp, struct dp_display_private, dp_display);
	dp_panel = dp_display->panel;

	memset(&dp_display->dp_mode, 0x0, sizeof(struct dp_display_mode));

	if (dp_display_check_video_test(dp))
		dp_display->dp_mode.bpp = dp_display_get_test_bpp(dp);
	else /* Default num_components per pixel = 3 */
		dp_display->dp_mode.bpp = dp->connector->display_info.bpc * 3;

	if (!dp_display->dp_mode.bpp)
		dp_display->dp_mode.bpp = 24; /* Default bpp */

	drm_mode_copy(&dp_display->dp_mode.drm_mode, adjusted_mode);

	dp_display->dp_mode.v_active_low =
		!!(dp_display->dp_mode.drm_mode.flags & DRM_MODE_FLAG_NVSYNC);

	dp_display->dp_mode.h_active_low =
		!!(dp_display->dp_mode.drm_mode.flags & DRM_MODE_FLAG_NHSYNC);

	dp_display->dp_mode.out_fmt_is_yuv_420 =
		drm_mode_is_420_only(&dp->connector->display_info, adjusted_mode) &&
		dp_panel->vsc_sdp_supported;

	/* populate wide_bus_support to different layers */
	dp_display->ctrl->wide_bus_en =
		dp_display->dp_mode.out_fmt_is_yuv_420 ? false : dp_display->wide_bus_supported;
	dp_display->catalog->wide_bus_en =
		dp_display->dp_mode.out_fmt_is_yuv_420 ? false : dp_display->wide_bus_supported;
}

void dp_bridge_hpd_enable(struct drm_bridge *bridge)
{
	struct msm_dp_bridge *dp_bridge = to_dp_bridge(bridge);
	struct msm_dp *dp_display = dp_bridge->dp_display;
	struct dp_display_private *dp = container_of(dp_display, struct dp_display_private, dp_display);

	/*
	 * this is for external DP with hpd irq enabled case,
	 * step-1: dp_pm_runtime_resume() enable dp host only
	 * step-2: enable hdp block and have hpd irq enabled here
	 * step-3: waiting for plugin irq while phy is not initialized
	 * step-4: DP PHY is initialized at plugin handler before link training
	 *
	 */
	mutex_lock(&dp->event_mutex);
	if (pm_runtime_resume_and_get(&dp_display->pdev->dev)) {
		DRM_ERROR("failed to resume power\n");
		mutex_unlock(&dp->event_mutex);
		return;
	}

	dp_catalog_ctrl_hpd_enable(dp->catalog);

	/* enable HDP interrupts */
	dp_catalog_hpd_config_intr(dp->catalog, DP_DP_HPD_INT_MASK, true);

	dp_display->internal_hpd = true;
	mutex_unlock(&dp->event_mutex);
}

void dp_bridge_hpd_disable(struct drm_bridge *bridge)
{
	struct msm_dp_bridge *dp_bridge = to_dp_bridge(bridge);
	struct msm_dp *dp_display = dp_bridge->dp_display;
	struct dp_display_private *dp = container_of(dp_display, struct dp_display_private, dp_display);

	mutex_lock(&dp->event_mutex);
	/* disable HDP interrupts */
	dp_catalog_hpd_config_intr(dp->catalog, DP_DP_HPD_INT_MASK, false);
	dp_catalog_ctrl_hpd_disable(dp->catalog);

	dp_display->internal_hpd = false;

	pm_runtime_put_sync(&dp_display->pdev->dev);
	mutex_unlock(&dp->event_mutex);
}

void dp_bridge_hpd_notify(struct drm_bridge *bridge,
			  enum drm_connector_status status)
{
	struct msm_dp_bridge *dp_bridge = to_dp_bridge(bridge);
	struct msm_dp *dp_display = dp_bridge->dp_display;
	struct dp_display_private *dp = container_of(dp_display, struct dp_display_private, dp_display);

	/* Without next_bridge interrupts are handled by the DP core directly */
	if (dp_display->internal_hpd)
		return;

	if (!dp_display->link_ready && status == connector_status_connected)
		dp_add_event(dp, EV_HPD_PLUG_INT, 0, 0);
	else if (dp_display->link_ready && status == connector_status_disconnected)
		dp_add_event(dp, EV_HPD_UNPLUG_INT, 0, 0);
}<|MERGE_RESOLUTION|>--- conflicted
+++ resolved
@@ -84,10 +84,6 @@
 	bool audio_supported;
 
 	struct drm_device *drm_dev;
-<<<<<<< HEAD
-	struct dentry *root;
-=======
->>>>>>> 0c383648
 
 	struct dp_catalog *catalog;
 	struct drm_dp_aux *aux;
@@ -119,10 +115,6 @@
 struct msm_dp_desc {
 	phys_addr_t io_start;
 	unsigned int id;
-<<<<<<< HEAD
-	unsigned int connector_type;
-=======
->>>>>>> 0c383648
 	bool wide_bus_supported;
 };
 
@@ -132,13 +124,8 @@
 };
 
 static const struct msm_dp_desc sc7280_dp_descs[] = {
-<<<<<<< HEAD
-	{ .io_start = 0x0ae90000, .id = MSM_DP_CONTROLLER_0, .connector_type = DRM_MODE_CONNECTOR_DisplayPort, .wide_bus_supported = true },
-	{ .io_start = 0x0aea0000, .id = MSM_DP_CONTROLLER_1, .connector_type = DRM_MODE_CONNECTOR_eDP, .wide_bus_supported = true },
-=======
 	{ .io_start = 0x0ae90000, .id = MSM_DP_CONTROLLER_0, .wide_bus_supported = true },
 	{ .io_start = 0x0aea0000, .id = MSM_DP_CONTROLLER_1, .wide_bus_supported = true },
->>>>>>> 0c383648
 	{}
 };
 
@@ -150,24 +137,6 @@
 };
 
 static const struct msm_dp_desc sc8280xp_dp_descs[] = {
-<<<<<<< HEAD
-	{ .io_start = 0x0ae90000, .id = MSM_DP_CONTROLLER_0, .connector_type = DRM_MODE_CONNECTOR_DisplayPort, .wide_bus_supported = true },
-	{ .io_start = 0x0ae98000, .id = MSM_DP_CONTROLLER_1, .connector_type = DRM_MODE_CONNECTOR_DisplayPort, .wide_bus_supported = true },
-	{ .io_start = 0x0ae9a000, .id = MSM_DP_CONTROLLER_2, .connector_type = DRM_MODE_CONNECTOR_DisplayPort, .wide_bus_supported = true },
-	{ .io_start = 0x0aea0000, .id = MSM_DP_CONTROLLER_3, .connector_type = DRM_MODE_CONNECTOR_DisplayPort, .wide_bus_supported = true },
-	{ .io_start = 0x22090000, .id = MSM_DP_CONTROLLER_0, .connector_type = DRM_MODE_CONNECTOR_DisplayPort, .wide_bus_supported = true },
-	{ .io_start = 0x22098000, .id = MSM_DP_CONTROLLER_1, .connector_type = DRM_MODE_CONNECTOR_DisplayPort, .wide_bus_supported = true },
-	{ .io_start = 0x2209a000, .id = MSM_DP_CONTROLLER_2, .connector_type = DRM_MODE_CONNECTOR_DisplayPort, .wide_bus_supported = true },
-	{ .io_start = 0x220a0000, .id = MSM_DP_CONTROLLER_3, .connector_type = DRM_MODE_CONNECTOR_DisplayPort, .wide_bus_supported = true },
-	{}
-};
-
-static const struct msm_dp_desc sc8280xp_edp_descs[] = {
-	{ .io_start = 0x0ae9a000, .id = MSM_DP_CONTROLLER_2, .connector_type = DRM_MODE_CONNECTOR_eDP, .wide_bus_supported = true },
-	{ .io_start = 0x0aea0000, .id = MSM_DP_CONTROLLER_3, .connector_type = DRM_MODE_CONNECTOR_eDP, .wide_bus_supported = true },
-	{ .io_start = 0x2209a000, .id = MSM_DP_CONTROLLER_2, .connector_type = DRM_MODE_CONNECTOR_eDP, .wide_bus_supported = true },
-	{ .io_start = 0x220a0000, .id = MSM_DP_CONTROLLER_3, .connector_type = DRM_MODE_CONNECTOR_eDP, .wide_bus_supported = true },
-=======
 	{ .io_start = 0x0ae90000, .id = MSM_DP_CONTROLLER_0, .wide_bus_supported = true },
 	{ .io_start = 0x0ae98000, .id = MSM_DP_CONTROLLER_1, .wide_bus_supported = true },
 	{ .io_start = 0x0ae9a000, .id = MSM_DP_CONTROLLER_2, .wide_bus_supported = true },
@@ -181,7 +150,6 @@
 
 static const struct msm_dp_desc sm8650_dp_descs[] = {
 	{ .io_start = 0x0af54000, .id = MSM_DP_CONTROLLER_0 },
->>>>>>> 0c383648
 	{}
 };
 
@@ -190,11 +158,6 @@
 	{ .io_start = 0x0ae98000, .id = MSM_DP_CONTROLLER_1, .wide_bus_supported = true },
 	{ .io_start = 0x0ae9a000, .id = MSM_DP_CONTROLLER_2, .wide_bus_supported = true },
 	{ .io_start = 0x0aea0000, .id = MSM_DP_CONTROLLER_3, .wide_bus_supported = true },
-	{}
-};
-
-static const struct msm_dp_desc sm8650_dp_descs[] = {
-	{ .io_start = 0x0af54000, .id = MSM_DP_CONTROLLER_0, .connector_type = DRM_MODE_CONNECTOR_DisplayPort },
 	{}
 };
 
@@ -207,14 +170,9 @@
 	{ .compatible = "qcom,sc8280xp-dp", .data = &sc8280xp_dp_descs },
 	{ .compatible = "qcom,sc8280xp-edp", .data = &sc8280xp_dp_descs },
 	{ .compatible = "qcom,sdm845-dp", .data = &sc7180_dp_descs },
-<<<<<<< HEAD
-	{ .compatible = "qcom,sm8350-dp", .data = &sm8350_dp_descs },
-	{ .compatible = "qcom,sm8650-dp", .data = &sm8650_dp_descs },
-=======
 	{ .compatible = "qcom,sm8350-dp", .data = &sc7180_dp_descs },
 	{ .compatible = "qcom,sm8650-dp", .data = &sm8650_dp_descs },
 	{ .compatible = "qcom,x1e80100-dp", .data = &x1e80100_dp_descs },
->>>>>>> 0c383648
 	{}
 };
 
@@ -587,11 +545,8 @@
 	u32 state;
 	int ret;
 	struct platform_device *pdev = dp->dp_display.pdev;
-<<<<<<< HEAD
-=======
 
 	dp_aux_enable_xfers(dp->aux, true);
->>>>>>> 0c383648
 
 	mutex_lock(&dp->event_mutex);
 
@@ -657,11 +612,8 @@
 {
 	u32 state;
 	struct platform_device *pdev = dp->dp_display.pdev;
-<<<<<<< HEAD
-=======
 
 	dp_aux_enable_xfers(dp->aux, false);
->>>>>>> 0c383648
 
 	mutex_lock(&dp->event_mutex);
 
@@ -770,8 +722,6 @@
 	phy = devm_phy_get(dev, "dp");
 	if (IS_ERR(phy))
 		return PTR_ERR(phy);
-<<<<<<< HEAD
-=======
 
 	rc = phy_set_mode_ext(phy, PHY_MODE_DP,
 			      dp->dp_display.is_edp ? PHY_SUBMODE_EDP : PHY_SUBMODE_DP);
@@ -780,7 +730,6 @@
 		dp->catalog = NULL;
 		goto error;
 	}
->>>>>>> 0c383648
 
 	dp->catalog = dp_catalog_get(dev);
 	if (IS_ERR(dp->catalog)) {
@@ -857,10 +806,6 @@
 
 	drm_mode_copy(&dp->panel->dp_mode.drm_mode, &mode->drm_mode);
 	dp->panel->dp_mode.bpp = mode->bpp;
-<<<<<<< HEAD
-	dp->panel->dp_mode.capabilities = mode->capabilities;
-=======
->>>>>>> 0c383648
 	dp->panel->dp_mode.out_fmt_is_yuv_420 = mode->out_fmt_is_yuv_420;
 	dp_panel_init_panel_info(dp->panel);
 	return 0;
@@ -1300,8 +1245,6 @@
 	return dp_display_probe_tail(aux->dev);
 }
 
-<<<<<<< HEAD
-=======
 static int dp_display_get_connector_type(struct platform_device *pdev,
 					 const struct msm_dp_desc *desc)
 {
@@ -1321,7 +1264,6 @@
 	return connector_type;
 }
 
->>>>>>> 0c383648
 static int dp_display_probe(struct platform_device *pdev)
 {
 	int rc = 0;
@@ -1342,14 +1284,8 @@
 		return -EINVAL;
 
 	dp->dp_display.pdev = pdev;
-<<<<<<< HEAD
-	dp->name = "drm_dp";
-	dp->id = desc->id;
-	dp->dp_display.connector_type = desc->connector_type;
-=======
 	dp->id = desc->id;
 	dp->dp_display.connector_type = dp_display_get_connector_type(pdev, desc);
->>>>>>> 0c383648
 	dp->wide_bus_supported = desc->wide_bus_supported;
 	dp->dp_display.is_edp =
 		(dp->dp_display.connector_type == DRM_MODE_CONNECTOR_eDP);
@@ -1486,17 +1422,10 @@
 
 	dp = container_of(dp_display, struct dp_display_private, dp_display);
 	info = &dp_display->connector->display_info;
-<<<<<<< HEAD
 
 	return dp->panel->vsc_sdp_supported && drm_mode_is_420_only(info, mode);
 }
 
-=======
-
-	return dp->panel->vsc_sdp_supported && drm_mode_is_420_only(info, mode);
-}
-
->>>>>>> 0c383648
 bool msm_dp_needs_periph_flush(const struct msm_dp *dp_display,
 			       const struct drm_display_mode *mode)
 {
@@ -1524,20 +1453,9 @@
 	dp = container_of(dp_display, struct dp_display_private, dp_display);
 	dev = &dp->dp_display.pdev->dev;
 
-<<<<<<< HEAD
-	dp->debug = dp_debug_get(dev, dp->panel,
-					dp->link, dp->dp_display.connector,
-					root, is_edp);
-	if (IS_ERR(dp->debug)) {
-		rc = PTR_ERR(dp->debug);
-		DRM_ERROR("failed to initialize debug, rc = %d\n", rc);
-		dp->debug = NULL;
-	}
-=======
 	rc = dp_debug_init(dev, dp->panel, dp->link, dp->dp_display.connector, root, is_edp);
 	if (rc)
 		DRM_ERROR("failed to initialize debug, rc = %d\n", rc);
->>>>>>> 0c383648
 }
 
 int msm_dp_modeset_init(struct msm_dp *dp_display, struct drm_device *dev,
