// SPDX-License-Identifier: GPL-2.0
/* Copyright(c) 2007 - 2011 Realtek Corporation. */

#define _RTW_EFUSE_C_

#include "../include/osdep_service.h"
#include "../include/drv_types.h"
#include "../include/rtw_efuse.h"
<<<<<<< HEAD

/*------------------------Define local variable------------------------------*/
u8 fakeEfuseBank;
u32 fakeEfuseUsedBytes;
u8 fakeEfuseContent[EFUSE_MAX_HW_SIZE] = {0};
u8 fakeEfuseInitMap[EFUSE_MAX_MAP_LEN] = {0};
u8 fakeEfuseModifiedMap[EFUSE_MAX_MAP_LEN] = {0};

u32 BTEfuseUsedBytes;
u8 BTEfuseContent[EFUSE_MAX_BT_BANK][EFUSE_MAX_HW_SIZE];
u8 BTEfuseInitMap[EFUSE_BT_MAX_MAP_LEN] = {0};
u8 BTEfuseModifiedMap[EFUSE_BT_MAX_MAP_LEN] = {0};

u32 fakeBTEfuseUsedBytes;
u8 fakeBTEfuseContent[EFUSE_MAX_BT_BANK][EFUSE_MAX_HW_SIZE];
u8 fakeBTEfuseInitMap[EFUSE_BT_MAX_MAP_LEN] = {0};
u8 fakeBTEfuseModifiedMap[EFUSE_BT_MAX_MAP_LEN] = {0};
/*------------------------Define local variable------------------------------*/

#define REG_EFUSE_CTRL		0x0030
#define EFUSE_CTRL			REG_EFUSE_CTRL		/*  E-Fuse Control. */

static bool Efuse_Read1ByteFromFakeContent(u16 Offset, u8 *Value)
{
	if (Offset >= EFUSE_MAX_HW_SIZE)
		return false;
	if (fakeEfuseBank == 0)
		*Value = fakeEfuseContent[Offset];
	else
		*Value = fakeBTEfuseContent[fakeEfuseBank - 1][Offset];
	return true;
}

static bool
Efuse_Write1ByteToFakeContent(
			struct adapter *pAdapter,
			u16 Offset,
			u8 Value)
{
	if (Offset >= EFUSE_MAX_HW_SIZE)
		return false;
	if (fakeEfuseBank == 0) {
		fakeEfuseContent[Offset] = Value;
	} else {
		fakeBTEfuseContent[fakeEfuseBank - 1][Offset] = Value;
	}
	return true;
}

/*  11/16/2008 MH Add description. Get current efuse area enabled word!!. */
u8
Efuse_CalculateWordCnts(u8 word_en)
{
	u8 word_cnts = 0;
	if (!(word_en & BIT(0)))
		word_cnts++; /*  0 : write enable */
	if (!(word_en & BIT(1)))
		word_cnts++;
	if (!(word_en & BIT(2)))
		word_cnts++;
	if (!(word_en & BIT(3)))
		word_cnts++;
	return word_cnts;
}
=======
#include "../include/rtl8188e_hal.h"
>>>>>>> 754e0b0e

/*  */
/* 	Description: */
/* 		Execute E-Fuse read byte operation. */
/* 		Referred from SD1 Richard. */
/*  */
/* 	Assumption: */
/* 		1. Boot from E-Fuse and successfully auto-load. */
/* 		2. PASSIVE_LEVEL (USB interface) */
/*  */
/* 	Created by Roger, 2008.10.21. */
/*  */
void
ReadEFuseByte(
		struct adapter *Adapter,
		u16 _offset,
		u8 *pbuf)
{
	u32 value32;
	u8 readbyte;
	u16 retry;

<<<<<<< HEAD
	if (pseudo) {
		Efuse_Read1ByteFromFakeContent(_offset, pbuf);
		return;
	}

=======
>>>>>>> 754e0b0e
	/* Write Address */
	rtw_write8(Adapter, EFUSE_CTRL + 1, (_offset & 0xff));
	readbyte = rtw_read8(Adapter, EFUSE_CTRL + 2);
	rtw_write8(Adapter, EFUSE_CTRL + 2, ((_offset >> 8) & 0x03) | (readbyte & 0xfc));

	/* Write bit 32 0 */
	readbyte = rtw_read8(Adapter, EFUSE_CTRL + 3);
	rtw_write8(Adapter, EFUSE_CTRL + 3, (readbyte & 0x7f));

	/* Check bit 32 read-ready */
	retry = 0;
	value32 = rtw_read32(Adapter, EFUSE_CTRL);
	while (!(((value32 >> 24) & 0xff) & 0x80)  && (retry < 10000)) {
		value32 = rtw_read32(Adapter, EFUSE_CTRL);
		retry++;
	}

	/*  20100205 Joseph: Add delay suggested by SD1 Victor. */
	/*  This fix the problem that Efuse read error in high temperature condition. */
	/*  Designer says that there shall be some delay after ready bit is set, or the */
	/*  result will always stay on last data we read. */
	udelay(50);
	value32 = rtw_read32(Adapter, EFUSE_CTRL);

	*pbuf = (u8)(value32 & 0xff);
}

<<<<<<< HEAD
/*  11/16/2008 MH Read one byte from real Efuse. */
u8 efuse_OneByteRead(struct adapter *pAdapter, u16 addr, u8 *data, bool pseudo)
{
	u8 tmpidx = 0;
	u8 result;

	if (pseudo) {
		result = Efuse_Read1ByteFromFakeContent(addr, data);
		return result;
	}
	/*  -----------------e-fuse reg ctrl --------------------------------- */
	/* address */
	rtw_write8(pAdapter, EFUSE_CTRL + 1, (u8)(addr & 0xff));
	rtw_write8(pAdapter, EFUSE_CTRL + 2, ((u8)((addr >> 8) & 0x03)) |
		   (rtw_read8(pAdapter, EFUSE_CTRL + 2) & 0xFC));

	rtw_write8(pAdapter, EFUSE_CTRL + 3,  0x72);/* read cmd */

	while (!(0x80 & rtw_read8(pAdapter, EFUSE_CTRL + 3)) && (tmpidx < 100))
		tmpidx++;
	if (tmpidx < 100) {
		*data = rtw_read8(pAdapter, EFUSE_CTRL);
		result = true;
	} else {
		*data = 0xff;
		result = false;
	}
	return result;
}

/*  11/16/2008 MH Write one byte to reald Efuse. */
u8 efuse_OneByteWrite(struct adapter *pAdapter, u16 addr, u8 data, bool pseudo)
{
	u8 tmpidx = 0;
	u8 result;

	if (pseudo) {
		result = Efuse_Write1ByteToFakeContent(pAdapter, addr, data);
		return result;
	}

	/*  -----------------e-fuse reg ctrl --------------------------------- */
	/* address */
	rtw_write8(pAdapter, EFUSE_CTRL + 1, (u8)(addr & 0xff));
	rtw_write8(pAdapter, EFUSE_CTRL + 2,
		   (rtw_read8(pAdapter, EFUSE_CTRL + 2) & 0xFC) |
		   (u8)((addr >> 8) & 0x03));
	rtw_write8(pAdapter, EFUSE_CTRL, data);/* data */

	rtw_write8(pAdapter, EFUSE_CTRL + 3, 0xF2);/* write cmd */

	while ((0x80 &  rtw_read8(pAdapter, EFUSE_CTRL + 3)) && (tmpidx < 100))
		tmpidx++;

	if (tmpidx < 100)
		result = true;
	else
		result = false;

	return result;
}

/*-----------------------------------------------------------------------------
 * Function:	efuse_WordEnableDataRead
 *
 * Overview:	Read allowed word in current efuse section data.
 *
 * Input:       NONE
 *
 * Output:      NONE
 *
 * Return:      NONE
 *
 * Revised History:
 * When			Who		Remark
 * 11/16/2008	MHC		Create Version 0.
 * 11/21/2008	MHC		Fix Write bug when we only enable late word.
 *
 *---------------------------------------------------------------------------*/
void efuse_WordEnableDataRead(u8 word_en, u8 *sourdata, u8 *targetdata)
{
	if (!(word_en & BIT(0))) {
		targetdata[0] = sourdata[0];
		targetdata[1] = sourdata[1];
	}
	if (!(word_en & BIT(1))) {
		targetdata[2] = sourdata[2];
		targetdata[3] = sourdata[3];
	}
	if (!(word_en & BIT(2))) {
		targetdata[4] = sourdata[4];
		targetdata[5] = sourdata[5];
	}
	if (!(word_en & BIT(3))) {
		targetdata[6] = sourdata[6];
		targetdata[7] = sourdata[7];
	}
}

/*-----------------------------------------------------------------------------
 * Function:	Efuse_ReadAllMap
 *
 * Overview:	Read All Efuse content
 *
 * Input:       NONE
 *
 * Output:      NONE
 *
 * Return:      NONE
 *
 * Revised History:
 * When			Who		Remark
 * 11/11/2008	MHC		Create Version 0.
 *
 *---------------------------------------------------------------------------*/
static void Efuse_ReadAllMap(struct adapter *pAdapter, u8 efuseType, u8 *Efuse, bool pseudo)
{
	u16 mapLen = 0;

	rtl8188e_EfusePowerSwitch(pAdapter, false, true);

	rtl8188e_EFUSE_GetEfuseDefinition(pAdapter, efuseType, TYPE_EFUSE_MAP_LEN, (void *)&mapLen, pseudo);

	rtl8188e_ReadEFuse(pAdapter, efuseType, 0, mapLen, Efuse, pseudo);

	rtl8188e_EfusePowerSwitch(pAdapter, false, false);
}

=======
>>>>>>> 754e0b0e
/*-----------------------------------------------------------------------------
 * Function:	EFUSE_ShadowMapUpdate
 *
 * Overview:	Transfer current EFUSE content to shadow init and modify map.
 *
 * Input:       NONE
 *
 * Output:      NONE
 *
 * Return:      NONE
 *
 * Revised History:
 * When			Who		Remark
 * 11/13/2008	MHC		Create Version 0.
 *
 *---------------------------------------------------------------------------*/
void EFUSE_ShadowMapUpdate(struct adapter *pAdapter)
{
	struct eeprom_priv *pEEPROM = &pAdapter->eeprompriv;
<<<<<<< HEAD
	u16 mapLen = 0;

	rtl8188e_EFUSE_GetEfuseDefinition(pAdapter, efuseType, TYPE_EFUSE_MAP_LEN, (void *)&mapLen, pseudo);

	if (pEEPROM->bautoload_fail_flag)
		memset(pEEPROM->efuse_eeprom_data, 0xFF, mapLen);
	else
		Efuse_ReadAllMap(pAdapter, efuseType, pEEPROM->efuse_eeprom_data, pseudo);
} /*  EFUSE_ShadowMapUpdate */
=======

	if (pEEPROM->bautoload_fail_flag) {
		memset(pEEPROM->efuse_eeprom_data, 0xFF, EFUSE_MAP_LEN_88E);
		return;
	}

	rtl8188e_EfusePowerSwitch(pAdapter, true);
	rtl8188e_ReadEFuse(pAdapter, 0, EFUSE_MAP_LEN_88E, pEEPROM->efuse_eeprom_data);
	rtl8188e_EfusePowerSwitch(pAdapter, false);
}
>>>>>>> 754e0b0e
<|MERGE_RESOLUTION|>--- conflicted
+++ resolved
@@ -6,74 +6,7 @@
 #include "../include/osdep_service.h"
 #include "../include/drv_types.h"
 #include "../include/rtw_efuse.h"
-<<<<<<< HEAD
-
-/*------------------------Define local variable------------------------------*/
-u8 fakeEfuseBank;
-u32 fakeEfuseUsedBytes;
-u8 fakeEfuseContent[EFUSE_MAX_HW_SIZE] = {0};
-u8 fakeEfuseInitMap[EFUSE_MAX_MAP_LEN] = {0};
-u8 fakeEfuseModifiedMap[EFUSE_MAX_MAP_LEN] = {0};
-
-u32 BTEfuseUsedBytes;
-u8 BTEfuseContent[EFUSE_MAX_BT_BANK][EFUSE_MAX_HW_SIZE];
-u8 BTEfuseInitMap[EFUSE_BT_MAX_MAP_LEN] = {0};
-u8 BTEfuseModifiedMap[EFUSE_BT_MAX_MAP_LEN] = {0};
-
-u32 fakeBTEfuseUsedBytes;
-u8 fakeBTEfuseContent[EFUSE_MAX_BT_BANK][EFUSE_MAX_HW_SIZE];
-u8 fakeBTEfuseInitMap[EFUSE_BT_MAX_MAP_LEN] = {0};
-u8 fakeBTEfuseModifiedMap[EFUSE_BT_MAX_MAP_LEN] = {0};
-/*------------------------Define local variable------------------------------*/
-
-#define REG_EFUSE_CTRL		0x0030
-#define EFUSE_CTRL			REG_EFUSE_CTRL		/*  E-Fuse Control. */
-
-static bool Efuse_Read1ByteFromFakeContent(u16 Offset, u8 *Value)
-{
-	if (Offset >= EFUSE_MAX_HW_SIZE)
-		return false;
-	if (fakeEfuseBank == 0)
-		*Value = fakeEfuseContent[Offset];
-	else
-		*Value = fakeBTEfuseContent[fakeEfuseBank - 1][Offset];
-	return true;
-}
-
-static bool
-Efuse_Write1ByteToFakeContent(
-			struct adapter *pAdapter,
-			u16 Offset,
-			u8 Value)
-{
-	if (Offset >= EFUSE_MAX_HW_SIZE)
-		return false;
-	if (fakeEfuseBank == 0) {
-		fakeEfuseContent[Offset] = Value;
-	} else {
-		fakeBTEfuseContent[fakeEfuseBank - 1][Offset] = Value;
-	}
-	return true;
-}
-
-/*  11/16/2008 MH Add description. Get current efuse area enabled word!!. */
-u8
-Efuse_CalculateWordCnts(u8 word_en)
-{
-	u8 word_cnts = 0;
-	if (!(word_en & BIT(0)))
-		word_cnts++; /*  0 : write enable */
-	if (!(word_en & BIT(1)))
-		word_cnts++;
-	if (!(word_en & BIT(2)))
-		word_cnts++;
-	if (!(word_en & BIT(3)))
-		word_cnts++;
-	return word_cnts;
-}
-=======
 #include "../include/rtl8188e_hal.h"
->>>>>>> 754e0b0e
 
 /*  */
 /* 	Description: */
@@ -96,14 +29,6 @@
 	u8 readbyte;
 	u16 retry;
 
-<<<<<<< HEAD
-	if (pseudo) {
-		Efuse_Read1ByteFromFakeContent(_offset, pbuf);
-		return;
-	}
-
-=======
->>>>>>> 754e0b0e
 	/* Write Address */
 	rtw_write8(Adapter, EFUSE_CTRL + 1, (_offset & 0xff));
 	readbyte = rtw_read8(Adapter, EFUSE_CTRL + 2);
@@ -131,137 +56,6 @@
 	*pbuf = (u8)(value32 & 0xff);
 }
 
-<<<<<<< HEAD
-/*  11/16/2008 MH Read one byte from real Efuse. */
-u8 efuse_OneByteRead(struct adapter *pAdapter, u16 addr, u8 *data, bool pseudo)
-{
-	u8 tmpidx = 0;
-	u8 result;
-
-	if (pseudo) {
-		result = Efuse_Read1ByteFromFakeContent(addr, data);
-		return result;
-	}
-	/*  -----------------e-fuse reg ctrl --------------------------------- */
-	/* address */
-	rtw_write8(pAdapter, EFUSE_CTRL + 1, (u8)(addr & 0xff));
-	rtw_write8(pAdapter, EFUSE_CTRL + 2, ((u8)((addr >> 8) & 0x03)) |
-		   (rtw_read8(pAdapter, EFUSE_CTRL + 2) & 0xFC));
-
-	rtw_write8(pAdapter, EFUSE_CTRL + 3,  0x72);/* read cmd */
-
-	while (!(0x80 & rtw_read8(pAdapter, EFUSE_CTRL + 3)) && (tmpidx < 100))
-		tmpidx++;
-	if (tmpidx < 100) {
-		*data = rtw_read8(pAdapter, EFUSE_CTRL);
-		result = true;
-	} else {
-		*data = 0xff;
-		result = false;
-	}
-	return result;
-}
-
-/*  11/16/2008 MH Write one byte to reald Efuse. */
-u8 efuse_OneByteWrite(struct adapter *pAdapter, u16 addr, u8 data, bool pseudo)
-{
-	u8 tmpidx = 0;
-	u8 result;
-
-	if (pseudo) {
-		result = Efuse_Write1ByteToFakeContent(pAdapter, addr, data);
-		return result;
-	}
-
-	/*  -----------------e-fuse reg ctrl --------------------------------- */
-	/* address */
-	rtw_write8(pAdapter, EFUSE_CTRL + 1, (u8)(addr & 0xff));
-	rtw_write8(pAdapter, EFUSE_CTRL + 2,
-		   (rtw_read8(pAdapter, EFUSE_CTRL + 2) & 0xFC) |
-		   (u8)((addr >> 8) & 0x03));
-	rtw_write8(pAdapter, EFUSE_CTRL, data);/* data */
-
-	rtw_write8(pAdapter, EFUSE_CTRL + 3, 0xF2);/* write cmd */
-
-	while ((0x80 &  rtw_read8(pAdapter, EFUSE_CTRL + 3)) && (tmpidx < 100))
-		tmpidx++;
-
-	if (tmpidx < 100)
-		result = true;
-	else
-		result = false;
-
-	return result;
-}
-
-/*-----------------------------------------------------------------------------
- * Function:	efuse_WordEnableDataRead
- *
- * Overview:	Read allowed word in current efuse section data.
- *
- * Input:       NONE
- *
- * Output:      NONE
- *
- * Return:      NONE
- *
- * Revised History:
- * When			Who		Remark
- * 11/16/2008	MHC		Create Version 0.
- * 11/21/2008	MHC		Fix Write bug when we only enable late word.
- *
- *---------------------------------------------------------------------------*/
-void efuse_WordEnableDataRead(u8 word_en, u8 *sourdata, u8 *targetdata)
-{
-	if (!(word_en & BIT(0))) {
-		targetdata[0] = sourdata[0];
-		targetdata[1] = sourdata[1];
-	}
-	if (!(word_en & BIT(1))) {
-		targetdata[2] = sourdata[2];
-		targetdata[3] = sourdata[3];
-	}
-	if (!(word_en & BIT(2))) {
-		targetdata[4] = sourdata[4];
-		targetdata[5] = sourdata[5];
-	}
-	if (!(word_en & BIT(3))) {
-		targetdata[6] = sourdata[6];
-		targetdata[7] = sourdata[7];
-	}
-}
-
-/*-----------------------------------------------------------------------------
- * Function:	Efuse_ReadAllMap
- *
- * Overview:	Read All Efuse content
- *
- * Input:       NONE
- *
- * Output:      NONE
- *
- * Return:      NONE
- *
- * Revised History:
- * When			Who		Remark
- * 11/11/2008	MHC		Create Version 0.
- *
- *---------------------------------------------------------------------------*/
-static void Efuse_ReadAllMap(struct adapter *pAdapter, u8 efuseType, u8 *Efuse, bool pseudo)
-{
-	u16 mapLen = 0;
-
-	rtl8188e_EfusePowerSwitch(pAdapter, false, true);
-
-	rtl8188e_EFUSE_GetEfuseDefinition(pAdapter, efuseType, TYPE_EFUSE_MAP_LEN, (void *)&mapLen, pseudo);
-
-	rtl8188e_ReadEFuse(pAdapter, efuseType, 0, mapLen, Efuse, pseudo);
-
-	rtl8188e_EfusePowerSwitch(pAdapter, false, false);
-}
-
-=======
->>>>>>> 754e0b0e
 /*-----------------------------------------------------------------------------
  * Function:	EFUSE_ShadowMapUpdate
  *
@@ -281,17 +75,6 @@
 void EFUSE_ShadowMapUpdate(struct adapter *pAdapter)
 {
 	struct eeprom_priv *pEEPROM = &pAdapter->eeprompriv;
-<<<<<<< HEAD
-	u16 mapLen = 0;
-
-	rtl8188e_EFUSE_GetEfuseDefinition(pAdapter, efuseType, TYPE_EFUSE_MAP_LEN, (void *)&mapLen, pseudo);
-
-	if (pEEPROM->bautoload_fail_flag)
-		memset(pEEPROM->efuse_eeprom_data, 0xFF, mapLen);
-	else
-		Efuse_ReadAllMap(pAdapter, efuseType, pEEPROM->efuse_eeprom_data, pseudo);
-} /*  EFUSE_ShadowMapUpdate */
-=======
 
 	if (pEEPROM->bautoload_fail_flag) {
 		memset(pEEPROM->efuse_eeprom_data, 0xFF, EFUSE_MAP_LEN_88E);
@@ -301,5 +84,4 @@
 	rtl8188e_EfusePowerSwitch(pAdapter, true);
 	rtl8188e_ReadEFuse(pAdapter, 0, EFUSE_MAP_LEN_88E, pEEPROM->efuse_eeprom_data);
 	rtl8188e_EfusePowerSwitch(pAdapter, false);
-}
->>>>>>> 754e0b0e
+}