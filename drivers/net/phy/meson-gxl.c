/*
 * Amlogic Meson GXL Internal PHY Driver
 *
 * Copyright (C) 2015 Amlogic, Inc. All rights reserved.
 * Copyright (C) 2016 BayLibre, SAS. All rights reserved.
 * Author: Neil Armstrong <narmstrong@baylibre.com>
 *
 * This program is free software; you can redistribute it and/or modify
 * it under the terms of the GNU General Public License as published by
 * the Free Software Foundation; either version 2 of the License, or
 * (at your option) any later version.
 *
 * This program is distributed in the hope that it will be useful, but WITHOUT
 * ANY WARRANTY; without even the implied warranty of MERCHANTABILITY or
 * FITNESS FOR A PARTICULAR PURPOSE.  See the GNU General Public License for
 * more details.
 *
 */
#include <linux/kernel.h>
#include <linux/module.h>
#include <linux/mii.h>
#include <linux/ethtool.h>
#include <linux/phy.h>
#include <linux/netdevice.h>
#include <linux/bitfield.h>

#define TSTCNTL		20
#define  TSTCNTL_READ		BIT(15)
#define  TSTCNTL_WRITE		BIT(14)
#define  TSTCNTL_REG_BANK_SEL	GENMASK(12, 11)
#define  TSTCNTL_TEST_MODE	BIT(10)
#define  TSTCNTL_READ_ADDRESS	GENMASK(9, 5)
#define  TSTCNTL_WRITE_ADDRESS	GENMASK(4, 0)
#define TSTREAD1	21
#define TSTWRITE	23
#define INTSRC_FLAG	29
#define  INTSRC_ANEG_PR		BIT(1)
#define  INTSRC_PARALLEL_FAULT	BIT(2)
#define  INTSRC_ANEG_LP_ACK	BIT(3)
#define  INTSRC_LINK_DOWN	BIT(4)
#define  INTSRC_REMOTE_FAULT	BIT(5)
#define  INTSRC_ANEG_COMPLETE	BIT(6)
#define INTSRC_MASK	30

#define BANK_ANALOG_DSP		0
#define BANK_WOL		1
#define BANK_BIST		3

/* WOL Registers */
#define LPI_STATUS	0xc
#define  LPI_STATUS_RSV12	BIT(12)

/* BIST Registers */
#define FR_PLL_CONTROL	0x1b
#define FR_PLL_DIV0	0x1c
#define FR_PLL_DIV1	0x1d

static int meson_gxl_open_banks(struct phy_device *phydev)
{
	int ret;

	/* Enable Analog and DSP register Bank access by
	 * toggling TSTCNTL_TEST_MODE bit in the TSTCNTL register
	 */
	ret = phy_write(phydev, TSTCNTL, 0);
	if (ret)
		return ret;
	ret = phy_write(phydev, TSTCNTL, TSTCNTL_TEST_MODE);
	if (ret)
		return ret;
	ret = phy_write(phydev, TSTCNTL, 0);
	if (ret)
		return ret;
	return phy_write(phydev, TSTCNTL, TSTCNTL_TEST_MODE);
}

static void meson_gxl_close_banks(struct phy_device *phydev)
{
	phy_write(phydev, TSTCNTL, 0);
}

static int meson_gxl_read_reg(struct phy_device *phydev,
			      unsigned int bank, unsigned int reg)
{
	int ret;

	ret = meson_gxl_open_banks(phydev);
	if (ret)
		goto out;

	ret = phy_write(phydev, TSTCNTL, TSTCNTL_READ |
			FIELD_PREP(TSTCNTL_REG_BANK_SEL, bank) |
			TSTCNTL_TEST_MODE |
			FIELD_PREP(TSTCNTL_READ_ADDRESS, reg));
	if (ret)
		goto out;

	ret = phy_read(phydev, TSTREAD1);
out:
	/* Close the bank access on our way out */
	meson_gxl_close_banks(phydev);
	return ret;
}

static int meson_gxl_write_reg(struct phy_device *phydev,
			       unsigned int bank, unsigned int reg,
			       uint16_t value)
{
	int ret;

	ret = meson_gxl_open_banks(phydev);
	if (ret)
		goto out;

	ret = phy_write(phydev, TSTWRITE, value);
	if (ret)
		goto out;

	ret = phy_write(phydev, TSTCNTL, TSTCNTL_WRITE |
			FIELD_PREP(TSTCNTL_REG_BANK_SEL, bank) |
			TSTCNTL_TEST_MODE |
			FIELD_PREP(TSTCNTL_WRITE_ADDRESS, reg));

out:
	/* Close the bank access on our way out */
	meson_gxl_close_banks(phydev);
	return ret;
}

static int meson_gxl_config_init(struct phy_device *phydev)
{
	int ret;

	/* Enable fractional PLL */
	ret = meson_gxl_write_reg(phydev, BANK_BIST, FR_PLL_CONTROL, 0x5);
	if (ret)
		return ret;

	/* Program fraction FR_PLL_DIV1 */
	ret = meson_gxl_write_reg(phydev, BANK_BIST, FR_PLL_DIV1, 0x029a);
	if (ret)
		return ret;

	/* Program fraction FR_PLL_DIV1 */
	ret = meson_gxl_write_reg(phydev, BANK_BIST, FR_PLL_DIV0, 0xaaaa);
	if (ret)
		return ret;

	return genphy_config_init(phydev);
}

/* This function is provided to cope with the possible failures of this phy
 * during aneg process. When aneg fails, the PHY reports that aneg is done
 * but the value found in MII_LPA is wrong:
 *  - Early failures: MII_LPA is just 0x0001. if MII_EXPANSION reports that
 *    the link partner (LP) supports aneg but the LP never acked our base
 *    code word, it is likely that we never sent it to begin with.
 *  - Late failures: MII_LPA is filled with a value which seems to make sense
 *    but it actually is not what the LP is advertising. It seems that we
 *    can detect this using a magic bit in the WOL bank (reg 12 - bit 12).
 *    If this particular bit is not set when aneg is reported being done,
 *    it means MII_LPA is likely to be wrong.
 *
 * In both case, forcing a restart of the aneg process solve the problem.
 * When this failure happens, the first retry is usually successful but,
 * in some cases, it may take up to 6 retries to get a decent result
 */
static int meson_gxl_read_status(struct phy_device *phydev)
{
	int ret, wol, lpa, exp;

	if (phydev->autoneg == AUTONEG_ENABLE) {
		ret = genphy_aneg_done(phydev);
		if (ret < 0)
			return ret;
		else if (!ret)
			goto read_status_continue;

		/* Aneg is done, let's check everything is fine */
		wol = meson_gxl_read_reg(phydev, BANK_WOL, LPI_STATUS);
		if (wol < 0)
			return wol;

		lpa = phy_read(phydev, MII_LPA);
		if (lpa < 0)
			return lpa;

		exp = phy_read(phydev, MII_EXPANSION);
		if (exp < 0)
			return exp;

		if (!(wol & LPI_STATUS_RSV12) ||
		    ((exp & EXPANSION_NWAY) && !(lpa & LPA_LPACK))) {
			/* Looks like aneg failed after all */
			phydev_dbg(phydev, "LPA corruption - aneg restart\n");
			return genphy_restart_aneg(phydev);
		}
	}

read_status_continue:
	return genphy_read_status(phydev);
}

static int meson_gxl_ack_interrupt(struct phy_device *phydev)
{
	int ret = phy_read(phydev, INTSRC_FLAG);

	return ret < 0 ? ret : 0;
}

static int meson_gxl_config_intr(struct phy_device *phydev)
{
	u16 val;

	if (phydev->interrupts == PHY_INTERRUPT_ENABLED) {
		val = INTSRC_ANEG_PR
			| INTSRC_PARALLEL_FAULT
			| INTSRC_ANEG_LP_ACK
			| INTSRC_LINK_DOWN
			| INTSRC_REMOTE_FAULT
			| INTSRC_ANEG_COMPLETE;
	} else {
		val = 0;
	}

	return phy_write(phydev, INTSRC_MASK, val);
}

static struct phy_driver meson_gxl_phy[] = {
	{
		.phy_id		= 0x01814400,
		.phy_id_mask	= 0xfffffff0,
		.name		= "Meson GXL Internal PHY",
		.features	= PHY_BASIC_FEATURES,
		.flags		= PHY_IS_INTERNAL,
<<<<<<< HEAD
=======
		.soft_reset     = genphy_soft_reset,
>>>>>>> f17b5f06
		.config_init	= meson_gxl_config_init,
		.aneg_done      = genphy_aneg_done,
		.read_status	= meson_gxl_read_status,
		.ack_interrupt	= meson_gxl_ack_interrupt,
		.config_intr	= meson_gxl_config_intr,
		.suspend        = genphy_suspend,
		.resume         = genphy_resume,
	},
};

static struct mdio_device_id __maybe_unused meson_gxl_tbl[] = {
	{ 0x01814400, 0xfffffff0 },
	{ }
};

module_phy_driver(meson_gxl_phy);

MODULE_DEVICE_TABLE(mdio, meson_gxl_tbl);

MODULE_DESCRIPTION("Amlogic Meson GXL Internal PHY driver");
MODULE_AUTHOR("Baoqi wang");
MODULE_AUTHOR("Neil Armstrong <narmstrong@baylibre.com>");
MODULE_AUTHOR("Jerome Brunet <jbrunet@baylibre.com>");
MODULE_LICENSE("GPL");<|MERGE_RESOLUTION|>--- conflicted
+++ resolved
@@ -233,10 +233,7 @@
 		.name		= "Meson GXL Internal PHY",
 		.features	= PHY_BASIC_FEATURES,
 		.flags		= PHY_IS_INTERNAL,
-<<<<<<< HEAD
-=======
 		.soft_reset     = genphy_soft_reset,
->>>>>>> f17b5f06
 		.config_init	= meson_gxl_config_init,
 		.aneg_done      = genphy_aneg_done,
 		.read_status	= meson_gxl_read_status,
